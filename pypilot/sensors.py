#!/usr/bin/env python
#
#   Copyright (C) 2020 Sean D'Epagnier
#
# This Program is free software; you can redistribute it and/or
# modify it under the terms of the GNU General Public
# License as published by the Free Software Foundation; either
# version 3 of the License, or (at your option) any later version.  

from client import *
from values import *
from resolv import resolv

from gpsd import gpsd

# favor lower priority sources
source_priority = {'gpsd' : 1, 'servo': 1, 'serial' : 2, 'tcp' : 3, 'signalk' : 4, 'none' : 5}

class Sensor(object):
    def __init__(self, client, name):
        self.source = client.register(StringValue(name + '.source', 'none'))
        self.lastupdate = 0
        self.device = None
        self.name = name
        self.client = client
            
    def write(self, data, source):
        print('sensor write', self.name, data, source)
        if source_priority[self.source.value] < source_priority[source]:
            return False               

        # if there are more than one device for a source at the same priority,
        # we only use data from one rather than randomly switching between the two
        if source_priority[self.source.value] == source_priority[source] and \
           data['device'] != self.device:
            return False

        #timestamp = data['timestamp'] if 'timestamp' in data else time.monotonic()-self.starttime
        self.update(data)
                
        if self.source.value != source:
            print('found', self.name, 'on', source, data['device'])
            self.source.set(source)
            self.device = data['device']
        self.lastupdate = time.monotonic()
        
        return True

    def reset(self):
        raise 'reset should be overloaded'

    def update(self, data):
        raise 'update should be overloaded'

    def register(self, _type, name, *args, **kwargs):
        return self.client.register(_type(*([self.name + '.' + name] + list(args)), **kwargs))

class Wind(Sensor):
    def __init__(self, client):
        super(Wind, self).__init__(client, 'wind')

        self.direction = self.register(SensorValue, 'direction', directional=True)
        self.speed = self.register(SensorValue, 'speed')
        self.offset = self.register(RangeSetting, 'offset', 0, -180, 180, 'deg')

    def update(self, data):
        if 'direction' in data:
            self.direction.set(resolv(data['direction'] + self.offset.value, 180))
        if 'speed' in data:
            self.speed.set(data['speed'])

    def reset(self):
        self.direction.set(False)
        self.speed.set(False)

class APB(Sensor):
    def __init__(self, client):
        super(APB, self).__init__(client, 'apb')
        self.track = self.register(SensorValue, 'track', directional=True)
        self.xte = self.register(SensorValue, 'xte')
        # 300 is 30 degrees for 1/10th mile
        self.gain = self.register(RangeProperty, 'xte.gain', 300, 0, 3000, persistent=True)
        self.last_time = time.monotonic()

    def reset(self):
       self.xte.update(0)

    def update(self, data):
        t = time.monotonic()
        if t - self.last_time < .5: # only accept apb update at 2hz
            return

        self.last_time = t
        self.track.update(data['track'])
        self.xte.update(data['xte'])

        if not self.client.values['ap.enabled'].value:
            return

        mode = self.client.values['ap.mode'].value
        if mode.value != data['mode']:
            # for GPAPB, ignore message on wrong mode
            if data['isgp'] != 'GP':
                mode.set(data['mode'])
            else:
                return 
                # APB is from GP with no gps mode selected so exit

        command = data['track'] + self.gain.value*data['xte']

        heading_command = self.server.values['ap.heading_command']
        if abs(heading_command.value - command) > .1:
            heading_command.set(command)

class gps(Sensor):
    def __init__(self, client):
        super(gps, self).__init__(client, 'gps')
        self.track = self.register(SensorValue, 'track', directional=True)
        self.speed = self.register(SensorValue, 'speed')
<<<<<<< HEAD
=======
        self.latitude = self.register(SensorValue, 'latitude', fmt='%.11f')
        self.longitude = self.register(SensorValue, 'longitude')
>>>>>>> cb889f54

    def update(self, data):
        self.track.set(data['track'])
        self.speed.set(data['speed'])
<<<<<<< HEAD
=======
        if 'latitude' in data and 'longitude' in data:
            self.latitude.set(data['latitude'])
            self.longitude.set(data['longitude'])
>>>>>>> cb889f54

    def reset(self):
        self.track.set(False)
        self.speed.set(False)

class Sensors(object):
    def __init__(self, client):
        from rudder import Rudder
        from nmea import Nmea
        from signalk import signalk

        self.client = client

        # services that can receive sensor data
        self.nmea = Nmea(self)
        self.signalk = signalk(self)
        self.gpsd = gpsd(self)

        # actual sensors supported
        self.gps = gps(client)
        self.wind = Wind(client)
        self.rudder = Rudder(client)
        self.apb = APB(client)

        self.sensors = {'gps': self.gps, 'wind': self.wind, 'rudder': self.rudder, 'apb': self.apb}

    def poll(self):
        self.nmea.poll()
        self.signalk.poll()
        self.gpsd.poll()

        self.rudder.poll()

        # timeout sources
        t = time.monotonic()
        for name in self.sensors:
            sensor = self.sensors[name]
            if sensor.source.value == 'none':
                continue
            if t - sensor.lastupdate > 8:
                self.lostsensor(sensor)

    def lostsensor(self, sensor):
        print('sensor', sensor.name, 'lost', sensor.source.value, sensor.device)
        sensor.source.set('none')
        sensor.reset()
        sensor.device = None
            
    def write(self, sensor, data, source):
        if not sensor in self.sensors:
            print('unknown data parsed!', sensor)
            return
        self.sensors[sensor].write(data, source)

    def lostdevice(self, device):
        # optional routine  useful when a device is
        # unplugged to skip the normal data timeout
        for name in self.sensors:
            sensor = self.sensors[name]
            if sensor.device and sensor.device[2:] == device:
                self.lostsensor(sensor)<|MERGE_RESOLUTION|>--- conflicted
+++ resolved
@@ -117,21 +117,15 @@
         super(gps, self).__init__(client, 'gps')
         self.track = self.register(SensorValue, 'track', directional=True)
         self.speed = self.register(SensorValue, 'speed')
-<<<<<<< HEAD
-=======
         self.latitude = self.register(SensorValue, 'latitude', fmt='%.11f')
         self.longitude = self.register(SensorValue, 'longitude')
->>>>>>> cb889f54
 
     def update(self, data):
         self.track.set(data['track'])
         self.speed.set(data['speed'])
-<<<<<<< HEAD
-=======
         if 'latitude' in data and 'longitude' in data:
             self.latitude.set(data['latitude'])
             self.longitude.set(data['longitude'])
->>>>>>> cb889f54
 
     def reset(self):
         self.track.set(False)
