#!/usr/bin/env python
#
#   Copyright (C) 2020 Sean D'Epagnier
#
# This Program is free software; you can redistribute it and/or
# modify it under the terms of the GNU General Public
# License as published by the Free Software Foundation; either
# version 3 of the License, or (at your option) any later version.  

from client import *
from values import *
from resolv import resolv

from gpsd import gpsd

# favor lower priority sources
source_priority = {'gpsd' : 1, 'servo': 1, 'serial' : 2, 'tcp' : 3, 'signalk' : 4, 'none' : 5}

class Sensor(object):
    def __init__(self, client, name):
        self.source = client.register(StringValue(name + '.source', 'none'))
        self.lastupdate = 0
        self.device = None
        self.name = name
        self.client = client
            
    def write(self, data, source):
        if source_priority[self.source.value] < source_priority[source]:
            return False               

        # if there are more than one device for a source at the same priority,
        # we only use data from one rather than randomly switching between the two
        if source_priority[self.source.value] == source_priority[source] and \
           data['device'] != self.device:
            return False

        #timestamp = data['timestamp'] if 'timestamp' in data else time.monotonic()-self.starttime
        self.update(data)
                
        if self.source.value != source:
            print('found', self.name, 'on', source, data['device'])
            self.source.set(source)
            self.device = data['device']
        self.lastupdate = time.monotonic()
        
        return True

    def reset(self):
        raise 'reset should be overloaded'

    def update(self, data):
        raise 'update should be overloaded'

    def register(self, _type, name, *args, **kwargs):
        return self.client.register(_type(*([self.name + '.' + name] + list(args)), **kwargs))

class Wind(Sensor):
    def __init__(self, client):
        super(Wind, self).__init__(client, 'wind')

        self.direction = self.register(SensorValue, 'direction', directional=True)
        self.speed = self.register(SensorValue, 'speed')
        self.offset = self.register(RangeSetting, 'offset', 0, -180, 180, 'deg')

    def update(self, data):
        if 'direction' in data:
            self.direction.set(resolv(data['direction'] + self.offset.value, 180))
        if 'speed' in data:
            self.speed.set(data['speed'])

    def reset(self):
        self.direction.set(False)
        self.speed.set(False)

class APB(Sensor):
    def __init__(self, client):
        super(APB, self).__init__(client, 'apb')
        self.track = self.register(SensorValue, 'track', directional=True)
        self.xte = self.register(SensorValue, 'xte')
        # 300 is 30 degrees for 1/10th mile
        self.gain = self.register(RangeProperty, 'xte.gain', 300, 0, 3000, persistent=True)
        self.last_time = time.monotonic()

    def reset(self):
       self.xte.update(0)

    def update(self, data):
        t = time.monotonic()
        if t - self.last_time < .5: # only accept apb update at 2hz
            return

        self.last_time = t
        self.track.update(data['track'])
        self.xte.update(data['xte'])

        if not self.client.values['ap.enabled'].value:
            return

        mode = self.client.values['ap.mode'].value
        if mode.value != data['mode']:
            # for GPAPB, ignore message on wrong mode
            if data['**'] == 'GP':
                return
            mode.set(data['mode'])

        command = data['track'] + self.gain.value*data['xte']

        heading_command = self.server.values['ap.heading_command']
        if abs(heading_command.value - command) > .1:
            heading_command.set(command)

class gps(Sensor):
    def __init__(self, client):
        super(gps, self).__init__(client, 'gps')
        self.track = self.register(SensorValue, 'track', directional=True)
        self.speed = self.register(SensorValue, 'speed')

    def update(self, data):
        self.track.set(data['track'])
        self.speed.set(data['speed'])

    def reset(self):
        self.track.set(False)
        self.speed.set(False)

class Sensors(object):
    def __init__(self, client):
        from rudder import Rudder
        from nmea import Nmea
        from signalk import signalk

        self.client = client
<<<<<<< HEAD
=======

>>>>>>> eca9b43c
        # services that can receive sensor data
        self.nmea = Nmea(self)
        self.signalk = signalk(self)
        self.gpsd = gpsd(self)

        # actual sensors supported
        self.gps = gps(client)
        self.wind = Wind(client)
        self.rudder = Rudder(client)
        self.apb = APB(client)

        self.sensors = {'gps': self.gps, 'wind': self.wind, 'rudder': self.rudder, 'apb': self.apb}

    def poll(self):
        self.nmea.poll()
        self.signalk.poll()
        self.gpsd.poll()

        self.rudder.poll()

        # timeout sources
        t = time.monotonic()
        for name in self.sensors:
            sensor = self.sensors[name]
            if sensor.source.value == 'none':
                continue
            if t - sensor.lastupdate > 8:
                self.lostsensor(sensor)

    def lostsensor(self, sensor):
        print('sensor', sensor.name, 'lost', sensor.source.value, sensor.device)
        sensor.source.set('none')
        sensor.reset()
        sensor.device = None
            
    def write(self, sensor, data, source):
        if not sensor in self.sensors:
            print('unknown data parsed!', sensor)
            return
        self.sensors[sensor].write(data, source)

    def lostdevice(self, device):
        # optional routine  useful when a device is
        # unplugged to skip the normal data timeout
        for name in self.sensors:
            sensor = self.sensors[name]
            if sensor.device and sensor.device[2:] == device:
                self.lostsensor(sensor)<|MERGE_RESOLUTION|>--- conflicted
+++ resolved
@@ -130,10 +130,7 @@
         from signalk import signalk
 
         self.client = client
-<<<<<<< HEAD
-=======
 
->>>>>>> eca9b43c
         # services that can receive sensor data
         self.nmea = Nmea(self)
         self.signalk = signalk(self)
