#!/usr/bin/env python
#
#   Copyright (C) 2019 Sean D'Epagnier
#
# This Program is free software; you can redistribute it and/or
# modify it under the terms of the GNU General Public
# License as published by the Free Software Foundation; either
# version 3 of the License, or (at your option) any later version.  

from __future__ import print_function
import os, math, sys
import time, json

from signalk.server import SignalKServer
from signalk.values import *
import autopilot
import select
import serial
from servo_calibration import *
import serialprobe

import fcntl
# these are not defined in python module
TIOCEXCL = 0x540C
TIOCNXCL = 0x540D

def sign(x):
    if x > 0:
        return 1
    if x < 0:
        return -1
    return 0

def interpolate(x, x0, x1, y0, y1):
    d = (x-x0)/(x1-x0)
    return (1-x) * y0 + d * y1

# the raspberry hw pwm servo driver uses
# the pwm0 output from the raspberry pi directly to
# a servo or motor controller
# there is no current feedback, instead a fault pin is used
class RaspberryHWPWMServoDriver(object):
    def __init__(self):
        import wiringpi
        wiringpi.wiringPiSetup()
        self.engaged = False

    def raw_command(self, command):
        if command == 0:
            stop()
            return

        if not self.engaged:
            wiringpi.pinMode(1, wiringpi.GPIO.PWM_OUTPUT)
            wiringpi.pwmSetMode( wiringpi.GPIO.PWM_MODE_MS )

            # fix this to make it higher resolution!!!
            wiringpi.pwmSetRange( 1000 )
            wiringpi.pwmSetClock( 400 )
            self.engaged = True
            
        clockcmd = 60 + 30*command
        clockcmd = int(min(110, max(36, clockcmd)))
        wiringpi.pwmWrite(1, clockcmd)

    def stop():
        wiringpi.pinMode(1, wiringpi.GPIO.PWM_INPUT)
        self.engaged = False
        
    def fault(self):
        return wiringpi.digitalRead(self.fault_pin)

    def errorpin_interrupt(self):
        if self.fault():
            self.stop()


# the arduino pypilot servo sketch is used and communication
# over serial port controllers the servo motor controller
# as well as voltage and current feedback
class ServoFlags(Value):
    SYNC = 1
    OVERTEMP = 2
    OVERCURRENT = 4
    ENGAGED = 8

    INVALID=16*1
    FWD_FAULTPIN=16*2
    REV_FAULTPIN=16*4
    BADVOLTAGE=16*8

    MIN_RUDDER=256*1
    MAX_RUDDER=256*2
    CURRENT_RANGE=256*4
    BAD_FUSES=256*8

    DRIVER_MASK = 4095 # bits used for driver flags

    FWD_FAULT=4096*1 # overcurrent faults
    REV_FAULT=4096*2
    DRIVER_TIMEOUT = 4096*4
    SATURATED = 4096*8

    def __init__(self, name):
        super(ServoFlags, self).__init__(name, 0)
          
    def strvalue(self):
        ret = ''
        if self.value & self.SYNC:
            ret += 'SYNC '
        if self.value & self.OVERTEMP:
            ret += 'OVERTEMP '
        if self.value & self.OVERCURRENT:
            ret += 'OVERCURRENT '
        if self.value & self.ENGAGED:
            ret += 'ENGAGED '
        if self.value & self.INVALID:
            ret += 'INVALID '
        if self.value & self.FWD_FAULTPIN:
            ret += 'FWD_FAULTPIN '
        if self.value & self.REV_FAULTPIN:
            ret += 'REV_FAULTPIN '
        if self.value & self.BADVOLTAGE:
            ret += 'BADVOLTAGE '
        if self.value & self.MIN_RUDDER:
            ret += 'MIN_RUDDER '
        if self.value & self.MAX_RUDDER:
            ret += 'MAX_RUDDER '
        if self.value & self.BAD_FUSES:
            ret += 'BAD_FUSES '
        if self.value & self.FWD_FAULT:
            ret += 'FWD_FAULT '
        if self.value & self.REV_FAULT:
            ret += 'REV_FAULT '
        if self.value & self.DRIVER_TIMEOUT:
            ret += 'DRIVER_TIMEOUT '
        if self.value & self.SATURATED:
            ret += 'SATURATED '
        return ret

    def setbit(self, bit, t=True):
        if t:
            self.update(self.value | bit)
        else:
            self.update(self.value & ~bit)

    def clearbit(self, bit):
        self.setbit(bit, False)
            
    def fwd_fault(self):
        self.update((self.value | ServoFlags.FWD_FAULT) \
                    & ~ServoFlags.REV_FAULT)

    def rev_fault(self):
        self.update((self.value | ServoFlags.REV_FAULT) \
                    & ~ServoFlags.FWD_FAULT)
        
    def get_signalk(self):
        return '{"' + self.name + '": {"value": "' + self.strvalue() + '"}}'

class ServoTelemetry(object):
    FLAGS = 1
    CURRENT = 2
    VOLTAGE = 4
    SPEED = 8
    POSITION = 16
    CONTROLLER_TEMP = 32
    MOTOR_TEMP = 64
    RUDDER = 128
    EEPROM = 256

# a property which records the time when it is updated
class TimedProperty(Property):
    def __init__(self, name, initial):
        super(TimedProperty, self).__init__(name, initial)
        self.time = 0

    def set(self, value):
        self.time = time.time()
        return super(TimedProperty, self).set(value)
    
class Servo(object):
    calibration_filename = autopilot.pypilot_dir + 'servocalibration'

    def __init__(self, server, sensors):
        self.server = server
        self.sensors = sensors
        self.lastdir = 0 # doesn't matter

        self.servo_calibration = ServoCalibration(self)
        self.calibration = self.Register(JSONValue, 'calibration', {})
        self.load_calibration()

        timestamp = server.TimeStamp('servo')
        self.min_speed = self.Register(RangeProperty, 'min_speed', 1, 0, 1, persistent=True)
        self.max_speed = self.Register(RangeProperty, 'max_speed', 1, 0, 1, persistent=True)
        self.speed_gain = self.Register(RangeProperty, 'speed_gain', 0, 0, 1, persistent=True)
        self.duty = self.Register(SensorValue, 'duty', timestamp)

        self.faults = self.Register(ResettableValue, 'faults', 0)

        # power usage
        self.current_timestamp = time.time()
        self.voltage = self.Register(SensorValue, 'voltage', timestamp)
        self.current = self.Register(SensorValue, 'current', timestamp)
        self.controller_temp = self.Register(SensorValue, 'controller_temp', timestamp)
        self.motor_temp = self.Register(SensorValue, 'motor_temp', timestamp)

        self.engaged = self.Register(BooleanValue, 'engaged', False)
        self.max_current = self.Register(RangeProperty, 'max_current', 2, 0, 60, persistent=True)
        self.current.factor = self.Register(RangeProperty, 'current.factor', 1, 0.8, 1.2, persistent=True)
        self.current.offset = self.Register(RangeProperty, 'current.offset', 0, -1.2, 1.2, persistent=True)
        self.voltage.factor = self.Register(RangeProperty, 'voltage.factor', 1, 0.8, 1.2, persistent=True)
        self.voltage.offset = self.Register(RangeProperty, 'voltage.offset', 0, -1.2, 1.2, persistent=True)
        self.max_controller_temp = self.Register(RangeProperty, 'max_controller_temp', 60, 45, 100, persistent=True)
        self.max_motor_temp = self.Register(RangeProperty, 'max_motor_temp', 60, 30, 100, persistent=True)

        self.max_slew_speed = self.Register(RangeProperty, 'max_slew_speed', 30, 0, 100, persistent=True)
        self.max_slew_slow = self.Register(RangeProperty, 'max_slew_slow', 50, 0, 100, persistent=True)
        self.gain = self.Register(RangeProperty, 'gain', 1, -10, 10, persistent=True)
        self.period = self.Register(RangeProperty, 'period', .7, .1, 3, persistent=True)
        self.compensate_current = self.Register(BooleanProperty, 'compensate_current', False, persistent=True)
        self.compensate_voltage = self.Register(BooleanProperty, 'compensate_voltage', False, persistent=True)
        self.amphours = self.Register(ResettableValue, 'amp_hours', 0, persistent=True)
        self.watts = self.Register(SensorValue, 'watts', timestamp)

        self.command = self.Register(TimedProperty, 'command', 0)
        self.position_command = self.Register(TimedProperty, 'position_command', 0)

        self.speed = self.Register(SensorValue, 'speed', timestamp)

        self.position = self.Register(SensorValue, 'position', timestamp)
        self.position.elp = 0
        self.position.set(0)
        self.position.p = self.Register(RangeProperty, 'position.p', .2, .01, 1, persistent=True)
        self.position.i = self.Register(RangeProperty, 'position.i', .025, 0, 1, persistent=True);
        self.position.d = self.Register(RangeProperty, 'position.d', .1, 0, 1, persistent=True);

        self.rawcommand = self.Register(SensorValue, 'raw_command', timestamp)

        self.use_eeprom = self.Register(BooleanValue, 'use_eeprom', True)

        self.position.inttime = time.time()
        self.position.amphours = 0

        self.windup = 0
        self.last_speed = 0
        self.windup_change = 0

        self.disengaged = True
        self.disengage_on_timeout = self.Register(BooleanValue, 'disengage_on_timeout', True, persistent=True)
        self.force_engaged = False

        self.last_zero_command_time = self.command_timeout = time.time()
        self.driver_timeout_start = 0

        self.state = self.Register(StringValue, 'state', 'none')

        self.controller = self.Register(StringValue, 'controller', 'none')
        self.flags = self.Register(ServoFlags, 'flags')

        self.driver = False
        self.raw_command(0)

    def Register(self, _type, name, *args, **kwargs):
        return self.server.Register(_type(*(['servo.' + name] + list(args)), **kwargs))

    def send_command(self):
        t = time.time()

        if not self.disengage_on_timeout.value:
            self.disengaged = False

        if self.servo_calibration.thread.is_alive():
            print('cal thread')
            return

        t = time.time()
        dp = t - self.position_command.time
        dc = t - self.command.time

        if dp < dc and not self.sensors.rudder.invalid():
            timeout = 10 # position command will expire after 10 seconds
            self.disengaged = False
            if abs(self.sensors.rudder.angle.value - self.command.value) < 1:
                self.command.set(0)
            else:
                self.do_position_command(self.position_command.value)
                return
        elif self.command.value and not self.fault():
            timeout = 1 # command will expire after 1 second
            if time.time() - self.command.time > timeout:
                #print('servo command timeout', time.time() - self.command.time)
                self.command.set(0)
            self.disengaged = False
        self.do_command(self.command.value)

    def do_position_command(self, position):
        e = self.position.value - position;
        d = self.speed.value
        self.position.elp = .98*self.position.elp + .02*min(max(e, -30), 30)
        #self.position.dlp = .8*self.position.dlp + .2*d;

        p = self.position.p.value*e
        i = self.position.i.value*self.position.elp
        d = self.position.d.value*d
        pid = p + i + d

        self.do_command(pid)
            
    def do_command(self, speed):
        speed *= self.gain.value
        if not speed or self.fault():
            #print('timeout', t - self.command_timeout)
            if self.disengage_on_timeout.value and \
               not self.force_engaged and \
               time.time() - self.command_timeout > self.period.value*3:
                self.disengaged = True
            self.raw_command(0)
            return
        
        if speed == 0 and self.speed.value == 0: # optimization
            self.raw_command(0)
            return

        if self.flags.value & (ServoFlags.FWD_FAULT | ServoFlags.MAX_RUDDER) and speed > 0 or \
           self.flags.value & (ServoFlags.REV_FAULT | ServoFlags.MIN_RUDDER) and speed < 0:
            #print('refuse to move', speed)
            self.raw_command(0)
            return # abort

        t = time.time()
        dt = t - self.position.inttime
        self.position.inttime = t
        if self.sensors.rudder.invalid():
            # integrate position if no rudder feedback
            # crude integration of position from speed
            position = self.position.value + self.speed.value * dt
            self.position.set(min(max(position, 0), 1))

        #print('integrate pos', self.position, self.speed, speed, dt, self.fwd_fault, self.rev_fault)
        if self.position.value < .9*self.sensors.rudder.range.value:
            self.flags.clearbit(ServoFlags.FWD_FAULT)
        if self.position.value > -.9*self.sensors.rudder.range.value:
            self.flags.clearbit(ServoFlags.REV_FAULT)
            
        if self.compensate_voltage.value and self.voltage.value:
            speed *= 12 / self.voltage.value

        if self.compensate_current.value:
            # get current
            ampseconds = 3600*(self.amphours.value - self.position.amphours)
            current = ampseconds / dt
            self.position.amphours = self.amphours.value
            pass #todo fix this
        # allow higher current with higher voltage???
        #max_current = self.max_current.value
        #if self.compensate_voltage.value:
        #    max_current *= self.voltage.value/voltage
        
        min_speed = self.min_speed.value
        
        # ensure max_speed is at least min_speed
        if min_speed > self.max_speed.value:
            self.max_speed.set(min_speed)

        # compute duty cycle
        lp = .001
        self.duty.set(lp*int(not not speed) + (1-lp)*self.duty.value)

        # adjust speed based on current duty
        min_speed += (self.max_speed.value - min_speed)*self.duty.value*self.speed_gain.value

        # ensure it is in range
        min_speed = max(min(min_speed, self.max_speed.value), self.min_speed.value)
        
        # integrate windup
        self.windup += (speed - self.last_speed) * dt

        # if windup overflows, move at minimum speed
        if abs(self.windup) > self.period.value*min_speed / 1.5:
            if abs(speed) < min_speed:
                speed = min_speed if self.windup > 0 else -min_speed
        else:
            speed = 0

        # don't let windup overflow
        if abs(self.windup) > 1.5*self.period.value:
            self.flags.setbit(ServoFlags.SATURATED)
            self.windup = 1.5*self.period.value*sign(self.windup)
        else:
            self.flags.clearbit(ServoFlags.SATURATED)
        #print('windup', self.windup, dt, self.windup / dt, speed, self.speed)
            
        if speed * self.last_speed <= 0: # switched direction or stopped?
            if t - self.windup_change < self.period.value:
                # less than period, keep previous direction, but use minimum speed
                if self.last_speed > 0:
                    speed = min_speed
                elif self.last_speed < 0:
                    speed = -min_speed
                else:
                    speed = 0
            else:
                self.windup_change = t

        # clamp to max speed
        speed = min(max(speed, -self.max_speed.value), self.max_speed.value)

        if not self.sensors.rudder.invalid():
            self.speed.set(speed)

        #print('speed', speed)
        self.last_speed = speed

        if speed > 0:
            cal = self.calibration.value['forward']
        elif speed < 0:
            cal = self.calibration.value['reverse']
        else:
            self.raw_command(0)
            return

        raw_speed = cal[0] + abs(speed)*cal[1]
        if speed < 0:
            raw_speed = -raw_speed

        self.raw_command(raw_speed)

    def raw_command(self, command):
        self.rawcommand.set(command)
        if command <= 0:
            if command < 0:
                self.state.update('reverse')
                self.lastdir = -1
            else:
                if self.sensors.rudder.invalid():
                    self.speed.set(0)
                self.state.update('idle')
        else:
            self.state.update('forward')
            self.lastdir = 1

        t = time.time()
        if command == 0:
            # only send at .2  seconds when command is zero for more than a second
            if t > self.command_timeout + 1 and t - self.last_zero_command_time < .2:
                return
            self.last_zero_command_time = t
        else:
            self.command_timeout = t

        if self.driver:
            uncorrected_max_current = max(0, self.max_current.value - self.current.offset.value) / self.current.factor.value 
            if self.disengaged: # keep sending disengage to keep sync
                self.driver.disengage()
                self.send_driver_params(uncorrected_max_current)
            else:
                multiplier = 1
                if self.flags.value & ServoFlags.FWD_FAULT or \
                   self.flags.value & ServoFlags.REV_FAULT: # allow more current to "unstuck" ram
                    multiplier = 2
                self.send_driver_params(uncorrected_max_current, multiplier)

                self.driver.command(command)

                # detect driver timeout if commanded without measuring current
                if self.current.value:
                    self.flags.clearbit(ServoFlags.DRIVER_TIMEOUT)
                    self.driver_timeout_start = 0
                elif command:
                    if self.driver_timeout_start:
                        if time.time() - self.driver_timeout_start > 1:
                            self.flags.setbit(ServoFlags.DRIVER_TIMEOUT)
                    else:
                        self.driver_timeout_start = time.time()
                        
    def reset(self):
        if self.driver:
            self.driver.reset()

    def close_driver(self):
        print('servo lost connection')
        self.controller.set('none')
        self.sensors.rudder.update(False)

        # for unknown reasons setting timeout to 0 here (already 0)
        # makes device.close() take only .001 seconds instead of .02 seconds
        # but it throws an exception for usb serial ports which we can ignore
        try:
            self.device.timeout=0
        except:
            pass
        self.device.close()
        self.driver = False

    def send_driver_params(self, _max_current, multiplier):
        self.driver.params(_max_current, multiplier
                           self.max_controller_temp.value,
                           self.max_motor_temp.value,
                           self.sensors.rudder.range.value,
                           self.sensors.rudder.offset.value,
                           self.sensors.rudder.scale.value,
                           self.sensors.rudder.nonlinearity.value,
                           self.sensors.rudder.minmax[0],
                           self.sensors.rudder.minmax[1],
                           self.max_slew_speed.value,
                           self.max_slew_slow.value,
                           self.current.factor.value,
                           self.current.offset.value,
                           self.voltage.factor.value,
                           self.voltage.offset.value,
                           self.min_speed.value,
                           self.max_speed.value,
                           self.gain.value)

    def poll(self):
        if not self.driver:
            device_path = serialprobe.probe('servo', [38400], 1)
            if device_path:
                #from arduino_servo.arduino_servo_python import ArduinoServo
                from arduino_servo.arduino_servo import ArduinoServo
                try:
                    device = serial.Serial(*device_path)
                    device.timeout=0 #nonblocking
                    fcntl.ioctl(device.fileno(), TIOCEXCL) #exclusive
                except Exception as e:
                    print('failed to open servo on:', device_path, e)
                    return
                self.driver = ArduinoServo(device.fileno(), device_path[1])
                uncorrected_max_current = max(0, self.max_current.value - self.current.offset.value)/ self.current.factor.value 
                self.send_driver_params(uncorrected_max_current)
                self.device = device
                self.device.path = device_path[0]
                self.lastpolltime = time.time()

        if not self.driver:
            return

        self.servo_calibration.poll()
                
        result = self.driver.poll()

        if result == -1:
            print('servo lost')
            self.close_driver()
            return

        if result == 0:
            d = time.time() - self.lastpolltime
            if d > 5: # correct for clock skew
                self.lastpolltime = time.time()
            elif d > 4:
                print('servo timeout', d)
                self.close_driver()
        else:
            self.lastpolltime = time.time()

            if self.controller.value == 'none':
                device_path = [self.device.port, self.device.baudrate]
                print('arduino servo found on', device_path)
                serialprobe.success('servo', device_path)
                self.controller.set('arduino')
                self.driver.command(0)


        t = time.time()
        self.server.TimeStamp('servo', t)
        if result & ServoTelemetry.VOLTAGE:
            # apply correction
            corrected_voltage = self.voltage.factor.value*self.driver.voltage;
            corrected_voltage += self.voltage.offset.value
            self.voltage.set(round(corrected_voltage, 3))

        if result & ServoTelemetry.CONTROLLER_TEMP:
            self.controller_temp.set(self.driver.controller_temp)
        if result & ServoTelemetry.MOTOR_TEMP:
            self.motor_temp.set(self.driver.motor_temp)
        if result & ServoTelemetry.RUDDER:
            if self.driver.rudder and not math.isnan(self.driver.rudder):
                data = {'angle': self.driver.rudder, 'timestamp' : t,
                        'device': self.device.path}
                self.sensors.write('rudder', data, 'servo')
        if result & ServoTelemetry.CURRENT:
            # apply correction
            corrected_current = self.current.factor.value*self.driver.current
            if self.driver.current:
                corrected_current = max(0, corrected_current + self.current.offset.value)
            
            self.current.set(round(corrected_current, 3))
            # integrate power consumption
            dt = (t - self.current_timestamp)
            #print('have current', round(1/dt), dt)
            self.current_timestamp = t
            if self.current.value:
                amphours = self.current.value*dt/3600
                self.amphours.set(self.amphours.value + amphours)
            lp = .003*dt # 5 minute time constant to average wattage
            self.watts.set((1-lp)*self.watts.value + lp*self.voltage.value*self.current.value)

        if result & ServoTelemetry.FLAGS:
            self.max_current.set_max(40 if self.driver.flags & ServoFlags.CURRENT_RANGE else 20)
            flags = self.flags.value & ~ServoFlags.DRIVER_MASK | self.driver.flags

            # if rudder angle comes from serial or tcp, may need to set these flags
            angle = self.sensors.rudder.angle.value
            if angle: # note, this is ok here for both False and 0
                if abs(angle) > self.sensors.rudder.range.value:
                    if angle > 0:
                        flags |= ServoFlags.MIN_RUDDER
                    else:
                        flags |= ServoFlags.MAX_RUDDER

            self.flags.update(flags)

            self.engaged.update(not not self.driver.flags & ServoFlags.ENGAGED)

        if result & ServoTelemetry.EEPROM and self.use_eeprom.value: # occurs only once after connecting
            self.max_current.set(self.driver.max_current)
            self.max_controller_temp.set(self.driver.max_controller_temp)
            self.max_motor_temp.set(self.driver.max_motor_temp)
            self.max_slew_speed.set(self.driver.max_slew_speed)
            self.max_slew_slow.set(self.driver.max_slew_slow)
<<<<<<< HEAD
            #print "GOT EEPROM", self.driver.rudder_scale, self.driver.rudder_offset, self.driver.rudder_range
=======
            #print("GOT EEPROM", self.driver.rudder_scale, self.driver.rudder_offset, self.driver.rudder_range)
            # if self.sensors.rudder.source == 'servo':
>>>>>>> deb5b9f0
            self.sensors.rudder.scale.set(self.driver.rudder_scale)
            self.sensors.rudder.nonlinearity.set(self.driver.rudder_nonlinearity)
            self.sensors.rudder.offset.set(self.driver.rudder_offset)
            self.sensors.rudder.range.set(self.driver.rudder_range)
            self.current.factor.set(self.driver.current_factor)
            self.current.offset.set(self.driver.current_offset)
            self.voltage.factor.set(self.driver.voltage_factor)
            self.voltage.offset.set(self.driver.voltage_offset)
            self.min_speed.set(self.driver.min_motor_speed);
            self.max_speed.set(self.driver.max_motor_speed);
            self.gain.set(self.driver.gain);

        if self.fault():
            if not self.flags.value & ServoFlags.FWD_FAULT and \
               not self.flags.value & ServoFlags.REV_FAULT:
                self.faults.set(self.faults.value + 1)
            
            # if overcurrent then fault in the direction traveled
            # this prevents moving further in this direction
            if self.flags.value & ServoFlags.OVERCURRENT:
                if self.lastdir > 0:
                    self.flags.fwd_fault()
                    self.position.set(1)
                elif self.lastdir < 0:
                    self.flags.rev_fault()
                    self.position.set(-1)

            self.reset() # clear fault condition

        if not self.sensors.rudder.invalid():
            self.position.set(self.sensors.rudder.angle.value)
            
        self.send_command()

    def fault(self):
        if not self.driver:
            return False
        return self.driver.fault()

    def load_calibration(self):
        try:
            filename = Servo.calibration_filename
            print('loading servo calibration', filename)
            file = open(filename)
            self.calibration.set(json.loads(file.readline()))
        except:
            print('WARNING: using default servo calibration!!')
            self.calibration.set({'forward': [.2, .8], 'reverse': [.2, .8]})

    def save_calibration(self):
        file = open(Servo.calibration_filename, 'w')
        file.write(json.dumps(self.calibration))

def test(device_path, baud):
    from arduino_servo.arduino_servo import ArduinoServo
    print('probing arduino servo on', device_path)
    device = serial.Serial(device_path, baud)
    device.timeout=0 #nonblocking
    fcntl.ioctl(device.fileno(), TIOCEXCL) #exclusive
    driver = ArduinoServo(device.fileno())
    t0 = time.time()
    if driver.initialize(baud):
        print('arduino servo found')
        exit(0)
    exit(1)
        
def main():
    for i in range(len(sys.argv)):
        if sys.argv[i] == '-t':
            if len(sys.argv) < i + 3:
                print('device and baud needed for option -t')
                exit(1)
            test(sys.argv[i+1], int(sys.argv[i+2]))
    
    print('Servo Server')
    server = SignalKServer()

    from sensors import Sensors
    sensors = Sensors(server)
    servo = Servo(server, sensors)
    servo.max_current.set(10)

    period = .1
    start = lastt = time.time()
    while True:
        servo.poll()
        sensors.poll()

        if servo.controller.value != 'none':
            print('voltage:', servo.voltage.value, 'current', servo.current.value, 'ctrl temp', servo.controller_temp.value, 'motor temp', servo.motor_temp.value, 'rudder pos', sensors.rudder.angle.value, 'flags', servo.flags.strvalue())
            #print(servo.command.value, servo.speed.value, servo.windup)
            pass
        server.HandleRequests()

        dt = period - time.time() + lastt
        if dt > 0 and dt < period:
            time.sleep(dt)
            lastt += period
        else:
            lastt = time.time()


if __name__ == '__main__':
    main()
<|MERGE_RESOLUTION|>--- conflicted
+++ resolved
@@ -453,14 +453,13 @@
         if self.driver:
             uncorrected_max_current = max(0, self.max_current.value - self.current.offset.value) / self.current.factor.value 
             if self.disengaged: # keep sending disengage to keep sync
+                self.send_driver_params(uncorrected_max_current)
                 self.driver.disengage()
-                self.send_driver_params(uncorrected_max_current)
             else:
-                multiplier = 1
                 if self.flags.value & ServoFlags.FWD_FAULT or \
                    self.flags.value & ServoFlags.REV_FAULT: # allow more current to "unstuck" ram
-                    multiplier = 2
-                self.send_driver_params(uncorrected_max_current, multiplier)
+                    uncorrected_max_current *= 2
+                self.send_driver_params(uncorrected_max_current)
 
                 self.driver.command(command)
 
@@ -494,16 +493,17 @@
         self.device.close()
         self.driver = False
 
-    def send_driver_params(self, _max_current, multiplier):
-        self.driver.params(_max_current, multiplier
+    def send_driver_params(self, _raw_max_current):
+        self.driver.params(_raw_max_current,
+                           self.sensors.rudder.minmax[0],
+                           self.sensors.rudder.minmax[1],
+                           self.max_current.value,
                            self.max_controller_temp.value,
                            self.max_motor_temp.value,
                            self.sensors.rudder.range.value,
                            self.sensors.rudder.offset.value,
                            self.sensors.rudder.scale.value,
                            self.sensors.rudder.nonlinearity.value,
-                           self.sensors.rudder.minmax[0],
-                           self.sensors.rudder.minmax[1],
                            self.max_slew_speed.value,
                            self.max_slew_slow.value,
                            self.current.factor.value,
@@ -621,12 +621,6 @@
             self.max_motor_temp.set(self.driver.max_motor_temp)
             self.max_slew_speed.set(self.driver.max_slew_speed)
             self.max_slew_slow.set(self.driver.max_slew_slow)
-<<<<<<< HEAD
-            #print "GOT EEPROM", self.driver.rudder_scale, self.driver.rudder_offset, self.driver.rudder_range
-=======
-            #print("GOT EEPROM", self.driver.rudder_scale, self.driver.rudder_offset, self.driver.rudder_range)
-            # if self.sensors.rudder.source == 'servo':
->>>>>>> deb5b9f0
             self.sensors.rudder.scale.set(self.driver.rudder_scale)
             self.sensors.rudder.nonlinearity.set(self.driver.rudder_nonlinearity)
             self.sensors.rudder.offset.set(self.driver.rudder_offset)
