#!/usr/bin/env python
#
# This Program is free software; you can redistribute it and/or
# modify it under the terms of the GNU General Public
# License as published by the Free Software Foundation; either
# version 3 of the License, or (at your option) any later version.  

import os, math
import time, json

from signalk.server import SignalKServer
from signalk.values import *
import autopilot

from crc import crc8

import serial

def sign(x):
    if x > 0:
        return 1
    if x < 0:
        return -1
    return 0

def interpolate(x, x0, x1, y0, y1):
    d = (x-x0)/(x1-x0)
    return (1-x) * y0 + d * y1

# the raspberry hw pwm servo driver uses
# the pwm0 output from the raspberry pi directly to
# a servo or motor controller
# there is no current feedback, instead a fault pin is used
class RaspberryHWPWMServoDriver:
    def __init__(self):
        import wiringpi
        wiringpi.wiringPiSetup()
        self.engauged = False

    def command(self, command):
        if command == 0:
            stop()
            return

        if not self.engauged:
            wiringpi.pinMode(1, wiringpi.GPIO.PWM_OUTPUT)
            wiringpi.pwmSetMode( wiringpi.GPIO.PWM_MODE_MS )

            # fix this to make it higher resolution!!!
            wiringpi.pwmSetRange( 1000 )
            wiringpi.pwmSetClock( 400 )
            self.engauged = True
            
        clockcmd = 60 + 30*command
        clockcmd = int(min(110, max(36, clockcmd)))
        wiringpi.pwmWrite(1, clockcmd)

    def stop():
        wiringpi.pinMode(1, wiringpi.GPIO.PWM_INPUT)
        self.engauged = False
        
    def fault(self):
        return wiringpi.digitalRead(self.fault_pin)

    def errorpin_interrupt(self):
        if self.fault():
            self.stop()


# the arduino pypilot servo sketch is used and communication
# over serial port controllers the servo motor controller
# as well as voltage and current feedback
class ArduinoServoFlags(Value):
    SYNC = 1
    FAULTPIN = 2
    OVERCURRENT = 4
    ENGAUGED = 8
    
    def __init__(self, name):
        super(ArduinoServoFlags, self).__init__(name, 0)
            
    def strvalue(self):
        ret = ''
        if self.value & self.SYNC:
            ret += 'SYNC '
        if self.value & self.FAULTPIN:
            ret += 'FAULTPIN '
        if self.value & self.OVERCURRENT:
            ret += 'OVERCURRENT '
        if self.value & self.ENGAUGED:
            ret += 'ENGAUGED '
        return ret
        
    def get_request(self):
        return json.dumps({self.name : {"value" : self.strvalue()}})
        
class ArduinoServo:
    sync_bytes = [0xe7, 0xf9, 0xc7, 0x1e, 0xa7, 0x19, 0x1c, 0xb3]
    def __init__(self, servo, device):
        self.in_sync = self.out_sync = 0
        self.in_sync_count = 0        
        self.in_buf = []
        self.device = serial.Serial(device, 115200)
        #self.device.setTimeout(0)
        self.device.timeout=0
        self.servo = servo
        self.lastcommand = False
        self.lasttime = time.time()

        self.flags = ArduinoServoFlags('servo/flags')
        
        cnt = 0
        while self.flags.value & ArduinoServoFlags.OVERCURRENT or \
          not self.flags.value & ArduinoServoFlags.SYNC:
            self.stop()
            while self.poll():
                pass
            time.sleep(.001)
            cnt+=1
            if cnt == 1000:
                raise 'failed to initialize servo', device

        servo.server.Register(self.flags)

    def send_value(self, value):
        value = int(value)
        code = [ArduinoServo.sync_bytes[self.out_sync], value&0xff, (value>>8)&0xff]
        b = '%c%c%c' % (code[1], code[2], crc8(code))
        self.device.write(b)
        #self.device.flush()
        self.out_sync += 1

    def raw_command(self, command):
        if self.out_sync == 0:
            self.send_value(self.servo.max_current.value*65536.0/11)
        self.send_value(command)
        if self.out_sync == len(ArduinoServo.sync_bytes):
            self.out_sync = 0;
        
    def command(self, command):
        # onlyupdate at .5 seconds when command isn't changing to avoid 1 second data timeout
        if command == self.lastcommand and time.time() - self.lasttime < .5:
            return
        self.lastcommand = command
        self.lasttime = time.time()

        command = min(max(command, -1), 1)
        self.raw_command((command+1)*1000)

    def stop(self):
        self.raw_command(0x5342)

    def poll(self):
        c = self.device.read(1)
        if len(c) == 0:
            return False

        self.in_buf.append(ord(c))
        ret = {}
        if len(self.in_buf) == 3:
            code = [ArduinoServo.sync_bytes[self.in_sync]] + self.in_buf[:2]
            crc = crc8(code)
	    #print 'got code', code, self.in_buf
            if crc == self.in_buf[2]:
                if self.in_sync_count == 2:
                    value = self.in_buf[0] + (self.in_buf[1]<<8)
                    if self.in_sync > 0:
                        ret['current'] = value * 1.1 / .1 / 65536
                    else:
                        ret['voltage'] = (value >> 4) * 1.1 * 10560 / 560 / 4096
                        self.flags.set(value & 0xf)

                self.in_sync+=1
                if self.in_sync == len(ArduinoServo.sync_bytes):
                    self.in_sync = 0;
                    if self.in_sync_count < 2:
                        self.in_sync_count+=1

                self.in_buf = []
            else:
                self.in_sync = self.in_sync_count = 0
                self.in_buf = self.in_buf[1:]

        return ret

    def fault(self):
        return self.flags.value & (ArduinoServoFlags.FAULTPIN | ArduinoServoFlags.OVERCURRENT) != 0

# special case for servo calibration, and to convert the map key
class CalibrationProperty(Property):
    def __init__(self, name, initial):
        super(CalibrationProperty, self).__init__(name, initial)
        self.set(initial)

    def set(self, value):
        nvalue = {}
        for cal in value: 
            nvalue[float(cal)] = value[cal]
        if not 0 in nvalue: #remove?
            nvalue[0] = 0, 0, 0, 12, 0

        # cache min and max speed
        self.max_forward_speed = self.max_reverse_speed = 0
        for cal in nvalue: 
            calspeed = nvalue[cal][0]
            self.max_forward_speed = max(self.max_forward_speed, calspeed)
            self.max_reverse_speed = min(self.max_reverse_speed, calspeed)

        return super(CalibrationProperty, self).set(nvalue)

# a property which records the time when it is updated
class TimestampProperty(Property):
    def __init__(self, name, initial):
        super(TimestampProperty, self).__init__(name, initial)
        self.set(initial)

    def set(self, value):
        self.timestamp = time.time()
        return super(TimestampProperty, self).set(value)

class Servo:
    calibration_filename = autopilot.pypilot_dir + 'servocalibration'

    def __init__(self, server):
        self.server = server
        self.fwd_fault = self.rev_fault = False
        self.min_speed = self.Register(RangeProperty, 'Min Speed', .3, 0, 1)
        self.max_speed = self.Register(RangeProperty, 'Max Speed', 1, 0, 1)
        self.brake_hack = self.Register(BooleanProperty, 'Brake Hack', True)
        self.brake_hack_state = 0

        # power usage
        self.command = self.Register(TimestampProperty, 'command', 0)
        self.rawcommand = self.Register(TimestampProperty, 'raw_command', False)
        self.voltage = self.Register(SensorValue, 'voltage', self)
        self.current = self.Register(SensorValue, 'current', self)
        self.engauged = self.Register(Value, 'engauged', False)
        self.max_current = self.Register(RangeProperty, 'Max Current', 2, 0, 10)
        self.slow_period = self.Register(RangeProperty, 'Slow Period', 4, .1, 10)
        self.compensate_current = self.Register(BooleanProperty, 'Compensate Current', False)
        self.compensate_voltage = self.Register(BooleanProperty, 'Compensate Voltage', False)
        self.amphours = self.Register(Value, 'Amp Hours', 0)
        self.powerconsumption = self.Register(Value, 'Power Consumption', 0)
        self.timestamp = time.time()

        self.calibration = self.Register(CalibrationProperty, 'calibration', {})
        self.load_calibration()

        self.position = .5
        self.speed = 0
        self.lastpositiontime = time.time()
        self.lastpositionamphours = 0

        self.mode = self.Register(Value, 'mode', 'none')
        self.controller = self.Register(Value, 'controller', 'none')
        self.drive = self.Register(Value, 'drivetype', 'relative')

        self.driver = False

    def Register(self, _type, name, *args):
        return self.server.Register(apply(_type, ['servo/' + name] + list(args)))

    def send_command(self):
        timeout = 1 # command will expire after 1 second
        if self.rawcommand.value:
            if time.time() - self.rawcommand.timestamp > timeout:
                self.rawcommand.set(False)
            else:
                self.raw_command(self.rawcommand.value)
        else:
            if time.time() - self.command.timestamp > timeout:
                command = 0
            else:
                command = self.command.value
            if self.drive.value == 'absolute':
                self.position_command(command)
            elif self.drive.value == 'relative':
                self.velocity_command(command)
            else:
                print 'unknown servo drive type'
    
    # estimate position from integrating speed commands
    def position_command(self, position):

        # absolute mode have advantage here
        if self.drive.value == 'absolute':
            if self.driver:
                self.driver.command(2*position - 1)
            self.position = position
            return

        # use PD filter to command speed
        P, D = 2, 0

        self.velocity_command(P*(position - self.position) - D*self.speed)

    def velocity_command(self, speed):
        if self.drive.value == 'absolute':
            # integrate to determin actual position
            t0 = time.time()
            dt = t0 - self.last_position_time
            self.last_position_time = t0
            self.position += command * dt
            self.position = min(max(self.position, -1), 1)
            self.position_command(self.position)
            return

        # complete integration from previous step
        t = time.time()
        dt = t - self.lastpositiontime
        self.lastpositiontime = t
        #        print 'integrate pos', self.position, self.speed, speed, dt

        self.position += self.speed * dt
        self.position = min(max(self.position, 0), 1)

        # get current
        
        ampseconds = 3600*(self.amphours.value - self.lastpositionamphours)
        current = ampseconds / dt
        self.lastpositionamphours = self.amphours.value

        speed = min(max(speed, self.calibration.max_reverse_speed*self.max_speed.value),\
                    self.calibration.max_forward_speed*self.max_speed.value)

        # apply calibration
        cal0 = cal1 = False
        for calspeed in sorted(self.calibration.value):
            if calspeed < 0:
                rawspeed = calspeed/self.calibration.max_reverse_speed
            else:
                rawspeed = calspeed/self.calibration.max_forward_speed

            if rawspeed > 0 and rawspeed < self.min_speed.value:
                continue
            
            cal = self.calibration.value[calspeed]
            command, idle_current, stall_current, cal_voltage, dt = cal
            if self.compensate_current.value:
                #1 = m*idle_current + b
                #0 = m*stall_current + b

                if idle_current  - stall_current == 0:
                    factor = 1
                else:
                    m = 1/(idle_current  - stall_current)
                    b = -m*stall_current
                    factor = m*self.current.value + b
                    print "factor", factor, idle_current, self.current.value, calspeed
                calspeed *= factor

            if self.compensate_voltage.value:
                calspeed *= cal_voltage / self.voltage.value
        
            if speed < calspeed:
                calspeed1 = calspeed
                cal1 = cal
                break

            calspeed0 = calspeed
            cal0 = cal

        duty = 1
        if not cal0: # minimum calibrated speed
            cal = cal1
            speed = calspeed1
        elif not cal1: # maximum calibrated speed
            cal = cal0
            speed = calspeed0
        else:
            if False: # interpolate
#            print 'speed', cal0, cal1, speed, calspeed0, calspeed1
                cal = map(lambda x, y :
                          interpolate(speed, calspeed0, calspeed1, x, y), cal0, cal1)
            else:
                duty = (speed - calspeed0)/(calspeed1 - calspeed0)
                if (time.time() % self.slow_period.value) / self.slow_period.value > duty:
                    speed = calspeed0
                    cal = cal0
                else:
                    speed = calspeed1
                    cal = cal1
#            print 'duty', duty, speed, (time.time() % self.slow_period.value) / self.slow_period.value
        command, idle_current, stall_current, voltage, dt = cal

#        max_current = stall_current
        max_current = self.max_current.value
        if self.compensate_voltage.value:
            max_current *= self.voltage.value/voltage

        if self.fault():
            #print 'fault, should stop and reset', self.fault(), self.current.value, current, max_current, idle_current, stall_current
            if self.speed > 0:
                self.fwd_fault = True
                self.position = 1
            elif self.speed < 0:
                self.rev_fault = True
                self.position = -1

            self.stop()
            return

        if self.position < .9:
            self.fwd_fault = False
        if self.position > .1:
            self.rev_fault = False

        if self.fwd_fault and command > 0 or \
           self.rev_fault and command < 0:
            self.raw_command(0)
            return # abort

        self.speed = speed
        self.raw_command(command)

    def raw_command(self, command):
        if self.brake_hack_state == 1:
            if self.fault():
                return

            if self.driver:
                self.driver.command(0)
            self.mode.set('brake')
            self.brake_hack_state = 0
            return

        if command <= 0:
            if self.brake_hack.value and self.mode.value == 'forward':
                if not self.fault():
                    if self.driver:
                        self.driver.stop()
                        self.driver.command(-.18)
                    self.brake_hack_state = 1
                return
            if command < 0:
                if self.mode != 'reverse':
                    self.mode.set('reverse')
            else:
#                if self.mode.value == 'idle':
#                    return
                self.mode.set('idle')
        else:
            self.mode.set('forward')


        if not self.driver:
<<<<<<< HEAD
            print 'try devices'
=======
            print 'Servo probe'
>>>>>>> 650423de
            devices = ['/dev/servo', '/dev/ttyUSB0', '/dev/ttyUSB1']
            controller = 'none'

            for device in devices:
                try:
                    print 'initializing servo on', device, '...'
                    self.driver = ArduinoServo(self, device) #, RaspberryHWPWMServoDriver()]
                    self.controller.set('arduino')

                    self.driver.command(-.2) # flush any brake
                    self.driver.command(0)
                    time.sleep(.1);
                    break
                except:
                    print 'failed to initialize servo', device

        if self.driver:
            try:
                self.driver.command(command)
            except:
                print "lost servo device"
                self.controller.set('none')
                self.driver = False

    def stop(self):
        if self.driver:
            self.driver.stop()
        
        if self.brake_hack.value and self.mode.value == 'forward':
            if self.driver:
                self.driver.command(-.18)
            self.brake_hack_state = 1

        self.mode.set('stop')
        self.speed = 0

    def poll(self):
        if not self.driver:
            try:
                self.driver = ArduinoServo(self) #, RaspberryHWPWMServoDriver()]
            except:
                return
                
        while True:
            try:
                result = self.driver.poll()
            except:
                self.driver = False
                break

            if result == False:
                break
            if not result: # not a sync byte
                continue

            self.engauged.set(not not self.driver.flags.value & ArduinoServoFlags.ENGAUGED)
            if self.fault():
                if self.speed > 0:
                    self.fwd_fault = True
                elif self.speed < 0:
                    self.rev_fault = True

            lasttimestamp = self.timestamp
            self.timestamp = time.time()

            if 'voltage' in result:
                self.voltage.set(result['voltage'])
            if 'current' in result:
                self.current.set(result['current'])

                # integrate power consumption
                dt = (self.timestamp-lasttimestamp)
                self.amphours.set(self.amphours.value + self.current.value*dt/3600)
                power = self.voltage.value*self.current.value
                self.powerconsumption.set(self.powerconsumption.value + dt*power)

    def fault(self):
        if not self.driver:
            return False
        return self.driver.fault()
    
    def load_calibration(self):
        try:
            filename = Servo.calibration_filename
            print 'loading servo calibration', filename
            file = open(filename)
            self.calibration.set(json.loads(file.readline()))
        except:
            print 'no servo calibration!!'

    def save_calibration(self):
        file = open(Servo.calibration_filename, 'w')
        file.write(json.dumps(self.calibration))


if __name__ == '__main__':
    print 'Servo Server'
    server = SignalKServer()
    servo = Servo(server)

    while True:
        servo.send_command()
        servo.poll()
        server.HandleRequests(.05)<|MERGE_RESOLUTION|>--- conflicted
+++ resolved
@@ -444,11 +444,7 @@
 
 
         if not self.driver:
-<<<<<<< HEAD
-            print 'try devices'
-=======
             print 'Servo probe'
->>>>>>> 650423de
             devices = ['/dev/servo', '/dev/ttyUSB0', '/dev/ttyUSB1']
             controller = 'none'
 
