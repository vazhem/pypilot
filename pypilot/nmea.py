#!/usr/bin/env python
#
#   Copyright (C) 2017 Sean D'Epagnier
#
# This Program is free software; you can redistribute it and/or
# modify it under the terms of the GNU General Public
# License as published by the Free Software Foundation; either
# version 3 of the License, or (at your option) any later version.  

#
# A separate process listens on port 20220 for tcp connections
# any nmea data received is relayed to all clients
#
# serial ports are probed for incomming nmea data
# this daemon translates nmea tcp messages to signalk
# serving as a tcp nmea server and signalk client
# allowing the autopilot to work with an unmodified opencpn
#
# signalk->nmea: pitch, roll, and heading messages
# nmea->signalk: autopilot commands

DEFAULT_PORT = 20220

import sys, select, time, socket
import multiprocessing
import serial
from signalk.client import SignalKClient
from signalk.server import SignalKServer
from signalk.values import *
from signalk.pipeserver import NonBlockingPipe
import serialprobe
from gpsdpoller import GpsdPoller

import fcntl
# these are not defined in python module
TIOCEXCL = 0x540C
TIOCNXCL = 0x540D

# favor lower priority sources
source_priority = {'gpsd' : 1, 'serial' : 2, 'tcp' : 3, 'none' : 4}


# nmea uses a simple xor checksum
def nmea_cksum(msg):
    value = 0
    for c in msg: # skip over the $ at the begining of the sentence
        value ^= ord(c)
    return value & 255

def check_nmea_cksum(line):
    cksplit = line.split('*')
    try:
        return nmea_cksum(cksplit[0][1:]) == int(cksplit[1], 16)
    except:
        return False

def parse_nmea_gps(line):
    if line[:6] != '$GPRMC':
        return False

    data = line[7:len(line)-3].split(',')
    timestamp = float(data[0])
    speed = float(data[6])
    heading = float(data[7])

    return 'gps', {'timestamp': timestamp, 'track': heading, 'speed': speed}


'''
   ** MWV - Wind Speed and Angle
   **
   **
   **
   ** $--MWV,x.x,a,x.x,a*hh<CR><LF>**
   ** Field Number:
   **  1) Wind Angle, 0 to 360 degrees
   **  2) Reference, R = Relative, T = True
   **  3) Wind Speed
   **  4) Wind Speed Units, K/M/N
   **  5) Status, A = Data Valid
   **  6) Checksum
'''
def parse_nmea_wind(line):
    if line[3:6] != 'MWV':
        return False

    data = line.split(',')
    speed = float(data[3])
    speedunit = data[4]
    if speedunit == 'K': # km/h
        speed *= .53995
    elif speedunit == 'M': # m/s
        speed *= 1.94384
    return 'wind', {'direction': float(data[1]), 'speed': speed}

# because serial.readline() is very slow
class LineBufferedSerialDevice(object):
    def __init__(self, path):
        self.device = serial.Serial(*path)
        self.device.timeout=0 #nonblocking
        fcntl.ioctl(self.device.fileno(), TIOCEXCL)

        self.in_buffer = ''
        self.in_lines = []

    def close(self):
        self.device.close()

    def readline(self):
        return self.in_lines.pop() if self.in_lines else ''

    def recv(self):
        data = self.device.read(1024)
        if data:
            lines = (self.in_buffer + data).split('\n')
            self.in_buffer = lines.pop()
            self.in_lines += lines

from signalk.linebuffer import linebuffer
class NMEASerialDevice(object):
    def __init__(self, path):
        self.device = serial.Serial(*path)
        self.device.timeout=0 #nonblocking
        fcntl.ioctl(self.device.fileno(), TIOCEXCL)
        self.b = linebuffer.LineBuffer(self.device.fileno())

#    def recv(self):
#        return self.b.recv()

    def readline(self):
        return self.b.readline_nmea()

    def close(self):
        self.device.close()

class NMEASocket(object):
    def __init__(self, connection):
        connection.setblocking(0)
        #super(NMEASocket, self).__init__(connection.fileno())
        self.socket = connection
        self.b = linebuffer.LineBuffer(connection.fileno())
        self.out_buffer = ''
        self.pollout = select.poll()
        self.pollout.register(connection, select.POLLOUT)

    def recv(self):
        return self.b.recv()

    def readline(self):
        return self.b.readline_nmea()

    def close(self):
        self.socket.close()

    def send(self, data):
        self.out_buffer += data
        if len(self.out_buffer) > 4096:
            print 'nmea socket out_buffer overflow'
            self.out_buffer = data

    def flush(self):
        if not len(self.out_buffer):
            return
        try:
            if not self.pollout.poll(0):
                print 'nmea socket failed to send'
                self.out_buffer = ''
                return
            count = self.socket.send(self.out_buffer)
            if count < 0:
                print 'nmea socket send error'
                self.out_buffer = ''
                self.socket.close()
                return

            self.out_buffer = self.out_buffer[count:]
        except:
            self.out_buffer = ''
            self.socket.close()

    
class Nmea(object):
    def __init__(self, server):
        self.server = server
        self.values = {'gps': {}, 'wind': {}}

        def make_source(name, dirname):
            timestamp = server.TimeStamp(name)
            self.values[name][dirname] = server.Register(SensorValue(name + '.' + dirname, timestamp, directional=True))
            self.values[name]['speed'] = server.Register(SensorValue(name + '.speed', timestamp))
            self.values[name]['source'] = server.Register(StringValue(name + '.source', 'none'))
            self.values[name]['lastupdate'] = 0

        make_source('gps', 'track')
        make_source('wind', 'direction')

        self.devices = []
        self.devices_lastmsg = {}
        self.probedevice = None
        self.primarydevices = {'gps': None, 'wind': None}
        self.gpsdpoller = GpsdPoller(self)

        self.process = NmeaBridgeProcess()
        self.process.start()
        self.poller = select.poll()
        self.process_fd = self.process.pipe.fileno()
        self.poller.register(self.process_fd, select.POLLIN)
        self.gps_fd = self.gpsdpoller.process.pipe.fileno()
        self.poller.register(self.gps_fd, select.POLLIN)
        self.device_fd = {}

        self.nmea_times = {}
        self.last_imu_time = time.time()
        self.last_rudder_time = time.time()
        self.starttime = time.time()

    def __del__(self):
        print 'terminate nmea process'
        self.process.terminate()

    def read_process_pipe(self):
        msgs = self.process.pipe.recv()
        if msgs == 'sockets':
            self.process.sockets = True
        elif msgs == 'nosockets':
            self.process.sockets = False
        else:
            self.handle_messages(msgs, 'tcp')

    def read_serial_device(self, device, serial_msgs):
        t = time.time()
        line = device.readline()
        if not line:
            return
        if self.process.sockets:
            nmea_name = line[:6]
            # do not output nmea data over tcp faster than 4hz
            # for each message time
            if not nmea_name in self.nmea_times or t-self.nmea_times[nmea_name]>.25:
                self.process.pipe.send(line, False)
                self.nmea_times[nmea_name] = t

        self.devices_lastmsg[device] = t
        parsers = []
        if not self.primarydevices['wind'] or self.primarydevices['wind'] == device:
            parsers.append(parse_nmea_wind)
        if self.values['gps']['source'] != 'gpsd' and \
           (not self.primarydevices['gps'] or self.primarydevices['gps'] == device):
            parsers.append(parse_nmea_gps)
                
        for parser in parsers:
            result = parser(line)
            if result:
                name, msg = result
                if not self.primarydevices[name]:
                    print 'found primary serial device for', name
                    self.primarydevices[name] = device
                serial_msgs[name] = msg
                break

    def remove_serial_device(self, device):
        index = self.devices.index(device)
        print 'lost serial nmea%d' % index
        self.devices[index] = False
        self.poller.unregister(device.device.fileno())
        del self.devices_lastmsg[device]
        for name in self.primarydevices:
            if device == self.primarydevices[name]:
                self.primarydevices[name] = None
        device.close()
            
    def poll(self):
        t0 = time.time()
        self.probe_serial()

        t1 = time.time()
        # handle tcp nmea messages
        serial_msgs = {}
        while True:
            events = self.poller.poll(0)
            if not events:
                break
            while events:
                event = events.pop()
                fd, flag = event
                if fd == self.process_fd:
                    if flag != select.POLLIN:
                        print 'nmea got flag for process pipe:', flag
                    else:
                        self.read_process_pipe()
                elif fd == self.gps_fd:
                    if flag != select.POLLIN:
                        print 'nmea got flag for gpsdpoller pipe:', flag
                    else:
                        self.gpsdpoller.read()
                elif flag == select.POLLIN:
                    #if flag & (select.POLLHUP | select.POLLERR | select.POLLNVAL):
                    self.read_serial_device(self.device_fd[fd], serial_msgs)
                else:
                    self.remove_serial_device(self.device_fd[fd])
                    

        t2 = time.time()
        self.handle_messages(serial_msgs, 'serial')
        t3 = time.time()
                
        for device in self.devices:
            # timeout serial devices
            if not device:
                continue
            dt = time.time() - self.devices_lastmsg[device]
            if dt > 1:
                print 'serial device dt', dt, device
            if dt > 15:
                print 'serial device timed out', dt, device
                self.remove_serial_device(device)
        t4 = time.time()

        # timeout sources
        for name in self.values:
            value = self.values[name]
            if value['source'].value == 'none':
                continue
            if t4 - value['lastupdate'] > 8:
                print 'nmea timeout for', name, 'source', value['source'].value, time.time(), t4 - value['lastupdate']
                value['source'].set('none')

        # send nmea messages to sockets
        dt = time.time() - self.last_imu_time
        if self.process.sockets and (dt > .5 or dt < 0) and \
           'imu.pitch' in self.server.values:
            self.send_nmea('APXDR,A,%.3f,D,PTCH' % self.server.values['imu.pitch'].value)
            self.send_nmea('APXDR,A,%.3f,D,ROLL' % self.server.values['imu.roll'].value)
            self.send_nmea('APHDM,%.3f,M' % self.server.values['imu.heading_lowpass'].value)
            self.last_imu_time = time.time()

        dt = time.time() - self.last_rudder_time
        if self.process.sockets and (dt > .2 or dt < 0) and \
           'servo.rudder' in self.server.values:
            value = self.server.values['servo.rudder'].value
            if value:
                self.send_nmea('APRSA,%.3f,A,,' % value)
            self.last_rudder_time = time.time()
            
        t5 = time.time()
        if t5 - t0 > .1:
            print 'nmea poll times', t1-t0, t2-t1, t3-t2, t4-t3, t5-t4
            
    def probe_serial(self):
        # probe new nmea data devices
        if not self.probedevice:
            try:
                self.probeindex = self.devices.index(False)
            except:
                self.probeindex = len(self.devices)
            self.probedevicepath = serialprobe.probe('nmea%d' % self.probeindex, [38400, 4800])
            if self.probedevicepath:
                try:
                    self.probedevice = NMEASerialDevice(self.probedevicepath)
                    self.probetime = time.time()
                except serial.serialutil.SerialException:
                    print 'failed to open', self.probedevicepath, 'for nmea data'
                    pass
        elif time.time() - self.probetime > 5:
            print 'nmea serial probe timeout', self.probedevicepath
            self.probedevice = None # timeout
        else:
            # see if the probe device gets a valid nmea message
            if self.probedevice:
                if self.probedevice.readline():
                    print 'new nmea device', self.probedevicepath
                    serialprobe.success('nmea%d' % self.probeindex, self.probedevicepath)
                    if self.probeindex < len(self.devices):
                        self.devices[self.probeindex] = self.probedevice
                    else:
                        self.devices.append(self.probedevice)
                    fd = self.probedevice.device.fileno()
                    self.device_fd[fd] = self.probedevice
                    self.poller.register(fd, select.POLLIN)
                    self.devices_lastmsg[self.probedevice] = time.time()
                    self.probedevice = None

    def send_nmea(self, msg):
        line = '$' + msg + ('*%02X' % nmea_cksum(msg))
        self.process.pipe.send(line, False)

    def handle_messages(self, msgs, source):
        for name in msgs:
            if not name in self.values:
                print 'unknown data parsed!', name
                break
            value = self.values[name]

            if source_priority[value['source'].value] < source_priority[source]:
                continue

            msg = msgs[name]
            timestamp = msg['timestamp'] if 'timestamp' in msg else time.time()-self.starttime
            self.server.TimeStamp(name, timestamp)

            for vname in msg:
                if vname != 'timestamp':
                    value[vname].set(msg[vname])
            if value['source'].value != source:
                print 'nmea source for', name, 'source', source, time.time()
            value['source'].update(source)
            value['lastupdate'] = time.time()

    
class NmeaBridgeProcess(multiprocessing.Process):
    def __init__(self):
        self.pipe, pipe = NonBlockingPipe('nmea pipe', True)
        self.sockets = False
        super(NmeaBridgeProcess, self).__init__(target=self.process, args=(pipe,))

    def setup_watches(self, watch=True):
        watchlist = ['ap.enabled', 'ap.mode', 'ap.heading_command', 'gps.source', 'wind.source']
        for name in watchlist:
            self.client.watch(name, watch)

    def receive_nmea(self, line, msgs):
        parsers = []
        if source_priority[self.last_values['gps.source']] >= source_priority['tcp']:
            parsers.append(parse_nmea_gps)
        if source_priority[self.last_values['wind.source']] >= source_priority['tcp']:
            parsers.append(parse_nmea_wind)

        for parser in parsers:
            result = parser(line)
            if result:
                name, msg = result
                msgs[name] = msg
                return

    def receive_apb(self, line, msgs):
        # also allow ap commands (should we allow via serial too??)
        '''
   ** APB - Autopilot Sentence "B"
   **                                         13    15
   **        1 2 3   4 5 6 7 8   9 10   11  12|   14|
   **        | | |   | | | | |   | |    |   | |   | |
   ** $--APB,A,A,x.x,a,N,A,A,x.x,a,c--c,x.x,a,x.x,a*hh<CR><LF>
   **
   **  1) Status
   **     V = LORAN-C Blink or SNR warning
   **     V = general warning flag or other navigation systems when a reliable
   **         fix is not available
   **  2) Status
   **     V = Loran-C Cycle Lock warning flag
   **     A = OK or not used
   **  3) Cross Track Error Magnitude
   **  4) Direction to steer, L or R
   **  5) Cross Track Units, N = Nautical Miles
   **  6) Status
   **     A = Arrival Circle Entered
   **  7) Status
   **     A = Perpendicular passed at waypoint
   **  8) Bearing origin to destination
   **  9) M = Magnetic, T = True
   ** 10) Destination Waypoint ID
   ** 11) Bearing, present position to Destination
   ** 12) M = Magnetic, T = True
   ** 13) Heading to steer to destination waypoint
   ** 14) M = Magnetic, T = True
   ** 15) Checksum
        '''
        #
        if line[3:6] == 'APB' and time.time() - self.last_apb_time > 1:
            self.last_apb_time = time.time()
            data = line[7:len(line)-3].split(',')
            if self.last_values['ap.enabled']:
                mode = 'compass' if data[13] == 'M' else 'gps'
                if self.last_values['ap.mode'] != mode:
                    self.client.set('ap.mode', mode)

            command = float(data[12])
            xte = float(data[2])
            xte = min(xte, 0.1) # maximum 1/10th mile
            if data[3] == 'L':
                xte = -xte
            command += 200*xte; # 20 degrees for 1/10th mile
            if abs(self.last_values['ap.heading_command'] - command) > .1:
                self.client.set('ap.heading_command', command)
            return True
        return False

    def new_socket_connection(self, server):
        connection, address = server.accept()
        max_connections = 10
        if len(self.sockets) == max_connections:
            connection.close()
            print 'nmea server has too many connections'
            return
    
        if not self.sockets:
            self.setup_watches()
            self.pipe.send('sockets')

        sock = NMEASocket(connection)
        self.sockets.append(sock)
        #print 'new nmea connection: ', address
        self.addresses[sock] = address
        fd = sock.socket.fileno()
        self.fd_to_socket[fd] = sock

        self.poller.register(sock.socket, select.POLLIN)

    def socket_lost(self, sock):
        #print 'lost connection: ', self.addresses[sock]
        try:
            self.sockets.remove(sock)
        except:
            print 'sock not in sockets!'
            pass
        
        if not self.sockets:
            self.setup_watches(False)
            self.pipe.send('nosockets')

        try:
            self.poller.unregister(sock.socket)
        except Exception as e:
            print 'failed to unregister socket', e

        try:
            fd = sock.socket.fileno()
            del self.fd_to_socket[fd]
        except Exception as e:
            print 'failed to remove fd', e

        sock.close()

    def client_message(self, name, value):
        self.last_values[name] = value

    def process(self, pipe):
        import os
        #print 'nmea bridge on', os.getpid()
        self.pipe = pipe
        self.sockets = []
        self.last_apb_time = time.time()
        def on_con(client):
            print 'nmea client connected'
            if self.sockets:
                self.setup_watches()

        while True:
            time.sleep(2)
            try:
                self.client = SignalKClient(on_con, 'localhost', autoreconnect=True)
                break
            except:
                pass

        server = socket.socket(socket.AF_INET, socket.SOCK_STREAM)
        server.setblocking(0)
        server.setsockopt(socket.SOL_SOCKET, socket.SO_REUSEADDR, 1)

        port = DEFAULT_PORT
        try:
            server.bind(('0.0.0.0', port))
        except:
            print 'nmea_bridge: bind failed.'
            exit(1)
        print 'listening on port', port, 'for nmea connections'

        server.listen(5)

        self.last_values = {'ap.enabled': False, 'ap.mode': 'N/A',
                            'ap.heading_command' : 1000,
                            'gps.source' : 'none', 'wind.source' : 'none'}
        self.addresses = {}
        cnt = 0

        self.poller = select.poll()
        self.poller.register(server, select.POLLIN)
        self.poller.register(pipe, select.POLLIN)
        self.fd_to_socket = {server.fileno() : server, pipe.fileno() : pipe}

        msgs = {}
        while True:
            timeout = 100 if self.sockets else 10000
            t0 = time.time()
            events = self.poller.poll(timeout)
            t1 = time.time()
            while events:
                fd, flag = events.pop()
                sock = self.fd_to_socket[fd]

                if flag & (select.POLLHUP | select.POLLERR | select.POLLNVAL):
                    if sock == server:
                        print 'nmea bridge lost server connection'
                        exit(2)
                    if sock == pipe:
                        print 'nmea bridge pipe to autopilot'
                        exit(2)
                    self.socket_lost(sock)
                elif sock == server:
                    self.new_socket_connection(server)
                elif sock == pipe:
                    while True: # receive all messages in pipe
                        msg = self.pipe.recv()
                        if not msg:
                            break
                        if not self.receive_apb(msg, msgs):
                            msg += '\r\n'
                            for sock in self.sockets:
                                sock.send(msg)
                elif flag & select.POLLIN:
                    if not sock.recv():
                        self.socket_lost(sock)
                    else:
                        while True:
                            line = sock.readline()
                            if not line:
                                break
<<<<<<< HEAD
                            if not self.receive_apb(line, msgs):
                                self.receive_nmea(line, msgs)
=======
                            self.receive_nmea(line, msgs)
                else:
                    print 'nmea bridge unhandled poll flag', flag
>>>>>>> 86601b70

            t2 = time.time()
            if msgs:
                if self.pipe.send(msgs): ## try , False
                    msgs = {}

            t3 = time.time()
            try:
                signalk_msgs = self.client.receive()
                for name in signalk_msgs:
                    self.client_message(name, signalk_msgs[name]['value'])
            except Exception, e:
                print 'nmea exception receiving:', e

            t4 = time.time()
            for sock in self.sockets:
                sock.flush()
            t5 = time.time()

            dt = t5 - t0
            if dt < .1:
                time.sleep(.1 - dt)
            else:
                if t5-t1 > .1:
                    print 'nmea process loop too slow:', t1-t0, t2-t1, t3-t2, t4-t3, t5-t4

if __name__ == '__main__':
    if os.system('sudo chrt -pf 1 %d 2>&1 > /dev/null' % os.getpid()):
      print 'warning, failed to make nmea process realtime'
    server = SignalKServer()
    nmea = Nmea(server)

    while True:
        nmea.poll()
        server.HandleRequests()
        time.sleep(.1)<|MERGE_RESOLUTION|>--- conflicted
+++ resolved
@@ -614,14 +614,10 @@
                             line = sock.readline()
                             if not line:
                                 break
-<<<<<<< HEAD
                             if not self.receive_apb(line, msgs):
                                 self.receive_nmea(line, msgs)
-=======
-                            self.receive_nmea(line, msgs)
                 else:
                     print 'nmea bridge unhandled poll flag', flag
->>>>>>> 86601b70
 
             t2 = time.time()
             if msgs:
