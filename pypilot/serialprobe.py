#!/usr/bin/env python
#
# This Program is free software; you can redistribute it and/or
# modify it under the terms of the GNU General Public
# License as published by the Free Software Foundation; either
# version 3 of the License, or (at your option) any later version.  

import sys, os, time
import json

pypilot_dir = os.getenv('HOME') + '/.pypilot/'

def enumerate_devices(name):
    devices = []
    by_id = '/dev/serial/by-id'
    if False: #rpi3
        devicesp = ['/dev/ttyS']
    else:
        devicesp = ['/dev/ttyAMA']
    if os.path.exists(by_id):
        for device_path in os.listdir(by_id):
            devices.append(os.path.join(by_id, device_path))
    else:
        devicesp = ['/dev/ttyUSB'] + devicesp

    for devicep in devicesp:
        for i in range(4):
            device_path = devicep + '%d' % i
            devices.append(device_path)

    existing_devices = []
    for device in devices:
        if os.path.exists(device):
            existing_devices.append(device)
            
    return existing_devices

class SerialProbe:
    def __init__(self):
        self.gpsdevices = []
        self.lastworkingdevices = {}
        self.probes = {}
        self.devices = []

    def lastworkingdevice(self, name):
        if name in self.lastworkingdevices:
            return self.lastworkingdevices[name]

        filename = pypilot_dir + name + 'device'
        try:
            file = open(filename, 'r')
            lastdevice = json.loads(file.readline().rstrip())
            file.close()
        
            # ensure lastdevice defines path and baud here
            path, bauds = lastdevice['path'], lastdevice['bauds']
        except:
            lastdevice = False

        #    if os.path.exists(filename):
        #        os.unlink(filename)
        self.lastworkingdevices[name] = lastdevice
        return lastdevice

    def probe(self, name, bauds):
        t0 = time.time()
        if not name in self.probes:
            self.probes[name] = {'time': 0, 'devices' : 'none', 'device': False}
        probe = self.probes[name]

        if time.time() - probe['time'] < 3:
            return False

        probe['time'] = time.time()

<<<<<<< HEAD
        probe_device = False

        for device in devices:
            exists = os.path.exists(device['path'])
            if not exists:
                for device2 in list(devices):
                    if device2['path'] == device['path']:
                        devices.remove(device2)
=======
        device = probe['device']
        if device:
            device['bauds'] = device['bauds'][1:]
            if device['bauds']:
                return device['path'], device['bauds'][0]
>>>>>>> f2f88b22

        if not self.devices:
            self.devices = enumerate_devices(name)

        if probe['devices'] == 'none':
            probe['devices'] = []
            lastdevice = self.lastworkingdevice(name)
            if lastdevice:
                probe['devices'].append(lastdevice)
            for device in self.devices:
                probe['devices'].append({'path': device, 'bauds': bauds})

<<<<<<< HEAD
            import serial
            serial_device = (device['path'], device['baud'])
            failed = False
            try:
                serial.Serial(*serial_device)
                probe_device = device
                break

            except serial.serialutil.SerialException as err:
                if err.args[0] == 16: # device busy, retry later
                    #print 'busy, try again later', device, name
                    pass
                elif err.args[0] == 6: # No such device or address, don't try again
                    probe['probed'].append(device)
                else:
                    print 'serial exception', device, name, err
                    # don't try again if ttyS port?

            except IOError:
                print 'io error', serial_device

        if not probe_device:
            print 'no device for', name
=======
        probe['device'] = False
        if not probe['devices']:
            return False
        
        probe_device = probe['devices'][0]
        probe['devices'] = probe['devices'][1:]
        # do not probe another probe's device
        for n in self.probes:
            if self.probes[n]['device'] and \
               self.probes[n]['device']['path'] == probe_device['path']:
                probe['devices'].append(probe_device)
                return False
        probe['device'] = probe_device

        for gpsdevice in self.gpsdevices:
            # device used by gpsd
            try:
                if os.path.samefile(gpsdevice, probe['device']['path']):
                    return False
            except:
                pass
                    
        serial_device = probe['device']['path'], probe['device']['bauds'][0]
        try:
            import serial
            serial.Serial(*serial_device)
        except serial.serialutil.SerialException as err:
            if err.args[0] == 16: # device busy, retry later
                print 'busy, try again later', probe['device'], name
                probe['devices'].append(probe['device'])
            elif err.args[0] == 6: # No such device or address, don't try again
                pass
            else:
                print 'serial exception', device, name, err
                # don't try again if ttyS port?
            probe['device'] = False
        except IOError:
            print 'io error', serial_device
            probe['device'] = False

        if not probe['device']:
>>>>>>> f2f88b22
            return False
    
        print name, 'probe...', serial_device
        return serial_device

    def probe_success(self, name):
        probe = self.probes[name]
        if 'success' in probe:
            return # already success
        filename = pypilot_dir + name + 'device'
        device = probe['device']
        probe['success'] = True
        #print 'serialprobe: record', filename, device
        try:
            file = open(filename, 'w')
            file.write(json.dumps(device) + '\n')
            file.close()

        except:
            print 'serialprobe failed to record device', name<|MERGE_RESOLUTION|>--- conflicted
+++ resolved
@@ -73,22 +73,11 @@
 
         probe['time'] = time.time()
 
-<<<<<<< HEAD
-        probe_device = False
-
-        for device in devices:
-            exists = os.path.exists(device['path'])
-            if not exists:
-                for device2 in list(devices):
-                    if device2['path'] == device['path']:
-                        devices.remove(device2)
-=======
         device = probe['device']
         if device:
             device['bauds'] = device['bauds'][1:]
             if device['bauds']:
                 return device['path'], device['bauds'][0]
->>>>>>> f2f88b22
 
         if not self.devices:
             self.devices = enumerate_devices(name)
@@ -101,31 +90,6 @@
             for device in self.devices:
                 probe['devices'].append({'path': device, 'bauds': bauds})
 
-<<<<<<< HEAD
-            import serial
-            serial_device = (device['path'], device['baud'])
-            failed = False
-            try:
-                serial.Serial(*serial_device)
-                probe_device = device
-                break
-
-            except serial.serialutil.SerialException as err:
-                if err.args[0] == 16: # device busy, retry later
-                    #print 'busy, try again later', device, name
-                    pass
-                elif err.args[0] == 6: # No such device or address, don't try again
-                    probe['probed'].append(device)
-                else:
-                    print 'serial exception', device, name, err
-                    # don't try again if ttyS port?
-
-            except IOError:
-                print 'io error', serial_device
-
-        if not probe_device:
-            print 'no device for', name
-=======
         probe['device'] = False
         if not probe['devices']:
             return False
@@ -167,7 +131,6 @@
             probe['device'] = False
 
         if not probe['device']:
->>>>>>> f2f88b22
             return False
     
         print name, 'probe...', serial_device
