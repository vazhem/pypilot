--- conflicted
+++ resolved
@@ -111,10 +111,7 @@
         int bpos = pos+1;
         len -= bpos;
         memcpy(buf[!b], buf[b]+bpos, len);
-<<<<<<< HEAD
-=======
 
->>>>>>> cb889f54
         buf[b][bpos] = 0;
         pos = 0;
         b = !b;
