#!/usr/bin/env python
#
#   Copyright (C) 2017 Sean D'Epagnier
#
# This Program is free software; you can redistribute it and/or
# modify it under the terms of the GNU General Public
# License as published by the Free Software Foundation; either
# version 3 of the License, or (at your option) any later version.  


# this daemon translates nmea tcp messages to signalk
# serving as a tcp nmea server and signalk client
# allowing the autopilot to work with an unmodified opencpn
#
# signalk->nmea: pitch, roll, and heading messages
# nmea->signalk: autopilot commands


import sys, select, time, socket
import multiprocessing
from signalk.client import SignalKClient
from signalk.server import LineBufferedNonBlockingSocket, nonblockingpipe

# nmea uses a simple xor checksum
def cksum(msg):
    value = 0
    for c in msg: # skip over the $ at the begining of the sentence
        value ^= ord(c)
    return '%02x' % (value & 255)

class NmeaBridge:
    def __init__(self, server, gps, wind):
        self.process = False
        self.server = server
        self.gps = gps
        self.wind = wind
        self.process = NmeaBridgeProcess()
        self.process.start()

    def poll(self):
        data = False
        try:
            while True:
                data = self.pipe.recv()
        except IOError:
            return False

        if 'gps' in data:
            data = data['gps'] 
            # if internal gps track is more than 2 seconds old, use externally supplied gps
            if self.gps.source.value == 'external' or \
<<<<<<< HEAD
               time.time() - self.gps.last_update > 2:
=======
               not self.server.timestamps['gps'] or \
               time.time() - self.server.timestamps['gps'] > 2:
>>>>>>> a78807e4
                #print 'gps', name, 'val', value
                self.server.TimeStamp('gps', data['timestamp'])
                self.gps.track.set(data['track'])
                self.gps.speed.set(data['speed'])
<<<<<<< HEAD
            self.gps.source.update('external')
        elif 'wind' in data:
            data = data['wind']
            if self.wind.source.value != 'internal':
                self.server.TimeStamp('wind', time.time());
                self.wind.direction.set(data['direction'])
                self.wind.speed.set(data['speed'])
                self.wind.last_update = time.time()
                self.wind.source.update('external')
=======
                self.gps.timestamp = time.time()
                self.gps.source.update('external')
>>>>>>> a78807e4
    
class NmeaBridgeProcess(multiprocessing.Process):
    def __init__(self):
        self.pipe, pipe = nonblockingpipe()
        super(NmeaBridgeProcess, self).__init__(target=nmea_bridge_process, args=(pipe,))


def nmea_bridge_process(pipe=False):
    import os
    sockets = []
    watchlist = ['ap/enabled', 'ap/mode', 'ap/heading_command', 'imu/pitch', 'imu/roll', 'imu/heading_lowpass', 'gps/source', 'wind/speed', 'wind/direction', 'wind/source']]

    def setup_watches(client, watch=True):
        for name in watchlist:
            client.watch(name, watch)

    def on_con(client):
        print 'nmea client connected'
        if sockets:
            setup_watches(client)

    # we actually use a local connection to the server to simplify logic
    print 'nmea try connections'
    while True:
        try:
            client = SignalKClient(on_con, 'localhost', autoreconnect=True)
            break
        except:
            time.sleep(2)
    print 'nmea connected'

    server = socket.socket(socket.AF_INET, socket.SOCK_STREAM)
    server.setblocking(0)
    server.setsockopt(socket.SOL_SOCKET, socket.SO_REUSEADDR, 1)

    port = 10110
    try:
        server.bind(('0.0.0.0', port))
    except:
        print 'nmea_bridge: bind failed.'
        exit(1)
    print 'listening on port', port, 'for nmea connections'

    server.listen(5)
    max_connections = 10
    READ_ONLY = select.POLLIN | select.POLLHUP | select.POLLERR

    ap_enabled = 'N/A'
    ap_mode = 'N/A'
    ap_heading_command = 180
    addresses = {}
    cnt = 0

    poller = select.poll()
    poller.register(server, READ_ONLY)
    fd_to_socket = {server.fileno() : server}
    windspeed = 0

    gps_source = wind_source = False
    while True:
        if sockets:
            timeout = 100
        else:
            timeout = 10000
        events = poller.poll(timeout)
        while events:
            event = events.pop()
            fd, flag = event
            sock = fd_to_socket[fd]
            if sock == server:
                connection, address = sock.accept()
                if len(sockets) == max_connections:
                    connection.close()
                else:
                    if not sockets:
                        setup_watches(client)
                    sock = LineBufferedNonBlockingSocket(connection)
                    sockets.append(sock)
                    print 'new connection: ', address
                    addresses[sock] = address
                    fd = sock.socket.fileno()
                    fd_to_socket[fd] = sock

                    poller.register(sock.socket, READ_ONLY)

            elif (flag & (select.POLLHUP | select.POLLERR)) or \
                 (flag & select.POLLIN and not sock.recv()):
                print 'lost connection: ', addresses[sock]
                sockets.remove(sock)
#                addresses.remove(sock)
                if not sockets:
                    setup_watches(client, False)
                poller.unregister(sock.socket)
                fd = sock.socket.fileno()
                del fd_to_socket[fd]
                sock.socket.close()
#            elif flag & select.POLLOUT:
#                sock.flush()
#                if not sock.out_buffer:
#                    poller.register(sock.socket, READ_ONLY)

        for sock in sockets:
            line = sock.readline()
            if not line:
                continue

            if line[:6] == '$GPRMC':
                if pipe and gps_source != 'internal':
                    data = line[7:len(line)-3].split(',')
                    timestamp = float(data[0])
                    speed = float(data[6])
                    heading = float(data[7])
                
                    pipe.send({'gps' : {'timestamp': timestamp, 'track': heading, 'speed': speed}})

            elif line[0] == '$' and line[3:6] == 'MVW':
                if pipe and wind_source != 'internal':
                    winddata = wind.parse_nmea(line)
                    if winddata:
                        pipe.send({'wind' : winddata})

            elif line[0] == '$' and line[3:6] == 'APB':
                data = line[7:len(line)-3].split(',')
                if not ap_enabled:
                    client.set('ap/enabled', True)

                if ap_mode != 'gps':
                    client.set('ap/mode', 'gps')

                if abs(ap_heading_command - float(data[7])) > .1:
                    client.set('ap/heading_command', float(data[7]))

        msgs = client.receive()
        for name in msgs:
            data = msgs[name]
            value = data['value']

            msg = False
            if name == 'ap/enabled':
                ap_enabled = value
            elif name == 'ap/mode':
                ap_mode = value
            elif name == 'ap/heading_command':
                ap_heading_command = value
            elif name == 'imu/pitch':
                msg = 'APXDR,A,%.3f,D,PTCH' % value
            elif name == 'imu/roll':
                msg = 'APXDR,A,%.3f,D,ROLL' % value
            elif name == 'imu/heading_lowpass':
                msg = 'APHDM,%.3f,M' % value
            elif name == 'gps/source':
                gps_source = value
            elif name == 'wind/speed':
                windspeed = value
            elif name == 'wind/direction':
                msg = 'APMWV,%.1f,R,%.1f,K,A' % (value, windspeed)
            elif name == 'wind/source':
                wind_source = value

            if msg:
                msg = '$' + msg + '*' + cksum(msg) + '\r\n'
                for sock in sockets:
                    sock.send(msg)
                    sock.flush()

if __name__ == '__main__':
    nmea_bridge_process()<|MERGE_RESOLUTION|>--- conflicted
+++ resolved
@@ -49,18 +49,12 @@
             data = data['gps'] 
             # if internal gps track is more than 2 seconds old, use externally supplied gps
             if self.gps.source.value == 'external' or \
-<<<<<<< HEAD
                time.time() - self.gps.last_update > 2:
-=======
-               not self.server.timestamps['gps'] or \
-               time.time() - self.server.timestamps['gps'] > 2:
->>>>>>> a78807e4
                 #print 'gps', name, 'val', value
                 self.server.TimeStamp('gps', data['timestamp'])
                 self.gps.track.set(data['track'])
                 self.gps.speed.set(data['speed'])
-<<<<<<< HEAD
-            self.gps.source.update('external')
+                self.gps.source.update('external')
         elif 'wind' in data:
             data = data['wind']
             if self.wind.source.value != 'internal':
@@ -69,10 +63,6 @@
                 self.wind.speed.set(data['speed'])
                 self.wind.last_update = time.time()
                 self.wind.source.update('external')
-=======
-                self.gps.timestamp = time.time()
-                self.gps.source.update('external')
->>>>>>> a78807e4
     
 class NmeaBridgeProcess(multiprocessing.Process):
     def __init__(self):
@@ -83,7 +73,7 @@
 def nmea_bridge_process(pipe=False):
     import os
     sockets = []
-    watchlist = ['ap/enabled', 'ap/mode', 'ap/heading_command', 'imu/pitch', 'imu/roll', 'imu/heading_lowpass', 'gps/source', 'wind/speed', 'wind/direction', 'wind/source']]
+    watchlist = ['ap/enabled', 'ap/mode', 'ap/heading_command', 'imu/pitch', 'imu/roll', 'imu/heading_lowpass', 'gps/source', 'wind/speed', 'wind/direction', 'wind/source']
 
     def setup_watches(client, watch=True):
         for name in watchlist:
