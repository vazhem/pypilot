#!/usr/bin/env python
#
#   Copyright (C) 2017 Sean D'Epagnier
#
# This Program is free software; you can redistribute it and/or
# modify it under the terms of the GNU General Public
# License as published by the Free Software Foundation; either
# version 3 of the License, or (at your option) any later version.  

# autopilot base handles reading from the imu (boatimu)

import sys, getopt, os
import math

pypilot_dir = os.getenv('HOME') + '/.pypilot/'

sys.path.append('.')

import os.path
from signalk.server import *
from signalk.pipeserver import SignalKPipeServer
from signalk.values import *
from boatimu import *

import serialprobe
from nmea import Nmea
import servo

def resolv(angle, offset=0):
    while offset - angle > 180:
        angle += 360
    while offset - angle < -180:
        angle -= 360
    return angle

class Filter:
    def __init__(self,filtered, lowpass):
        self.filtered = filtered
        self.lowpass = lowpass
        self.lastfilter_time = time.time()
        
    def update(self, value):
        t = time.time()
        timediff = t - self.lastfilter_time
        self.lastfilter_time = t
        #        rate = self.lowpass.value * timediff
        rate = self.lowpass.value
        if rate > 1:
            rate = 1

        filtered = self.filtered.value
        self.filtered.set(filtered + rate * (value-filtered))
        
class FilterHeading():
  def __init__(self, *args, **keywords):
    super(FilterHeading, self).__init__(*args, **keywords)
    self.variables = []

    def update(self, value):
        # detect passing the wrong way around
        if value - self.value > 180:
            self.value = self.value + 360
        elif self.value - value > 180:
            self.value = self.value - 360
        super(FilterHeading, self).update(value)

class AutopilotGain(RangeProperty):
  def __init__(self, *cargs):
      super(AutopilotGain, self).__init__(*cargs, persistent=True)

  def type(self):
      d = super(AutopilotGain, self).type()
      d['AutopilotGain'] = True
      return d

class AutopilotBase(object):
  def __init__(self, *args, **keywords):
    super(AutopilotBase, self).__init__(*args, **keywords)

    # setup all processes to exit on any signal
    def cleanup(signal_number, frame):
        exit(1)

    import signal
    for s in range(1, 16):
        if s != 9:
            signal.signal(s, cleanup)

    serial_probe = serialprobe.SerialProbe()
#    self.server = SignalKServer()
    self.server = SignalKPipeServer()
    self.boatimu = BoatIMU(self.server)
    self.servo = servo.Servo(self.server, serial_probe)
<<<<<<< HEAD
    self.gps = GpsPoller(self.server, serial_probe)
    self.wind = wind.Wind(self.server, serial_probe)
    self.nmea_bridge = NmeaBridge(self.server, self.gps, self.wind)
=======
    self.nmea = Nmea(self.server, serial_probe)
>>>>>>> 87a15b9c

    self.heading_command = self.Register(HeadingProperty, 'heading_command', 0)
    self.enabled = self.Register(BooleanProperty, 'enabled', False)
    self.mode = self.Register(EnumProperty, 'mode', 'compass', ['compass', 'gps', 'wind'], persistent=True)
    self.lastmode = False
    self.last_heading = False

    timestamp = self.server.TimeStamp('ap')
    self.heading = self.Register(SensorValue, 'heading', timestamp)

    self.gps_heading_offset = self.Register(Value, 'gps_heading_offset', 0)
    self.wind_heading_offset = self.Register(Value, 'wind_heading_offset', 0)

    self.runtime = self.Register(AgeValue, 'runtime') #, persistent=True)

    device = '/dev/watchdog0'
    self.watchdog_device = False
    try:
        self.watchdog_device = open(device, 'w')
    except:
        print 'failed to open special file', device, 'for writing:'
        print 'autopilot cannot strobe the watchdog'


    if os.system('sudo chrt -pf 1 %d 2>&1 > /dev/null' % os.getpid()):
      print 'warning, failed to make autopilot process realtime'

        
    # read initial value from imu as this takes time
#    while not self.boatimu.IMURead():
#        time.sleep(.1)

  def __del__(self):
      if self.watchdog_device:
          print 'close watchdog'
          self.watchdog_device.write('V')
          self.watchdog_device.close()

  def Register(self, _type, name, *args, **kwargs):
    return self.server.Register(_type(*(['ap/' + name] + list(args)), **kwargs))

  def run(self):
      while True:
          self.ap_iteration()

  def ap_iteration(self):
      period = .1 # 10hz
      data = False
      # try 3 times to read data within the period
      for i in range(3):
          t0 = time.time()
          data = self.boatimu.IMURead()
          if data:
              break
          time.sleep(period/3)
          #self.server.HandleRequests(period/3)

      if data and 'calupdate' in data and self.last_heading:
          # with compass calibration updates, adjust the autopilot heading_command
          # to prevent actual course change

          heading_off = data['heading'] - self.last_heading
          new_command = self.heading_command.value + heading_off
          while new_command > 360:
              new_command -= 360
          while new_command < 0:
              new_command += 360
          self.heading_command.set(new_command)
      if data:
          self.last_heading = data['heading']
              
      # calibration or other mode, disable autopilot
      if not data or self.servo.rawcommand.value:
          self.enabled.update(False)

      #compass_heading = self.boatimu.SensorValues['heading_lowpass'].value
      self.server.TimeStamp('ap', time.time())
      compass_heading = self.boatimu.SensorValues['heading'].value
      if self.mode.value == 'compass':
          self.heading.set(compass_heading)
      elif self.mode.value == 'gps':
        if self.nmea.values['gps']['speed'].value > 1:
            offset = self.gps_heading_offset.value
            diff = resolv(compass_heading - self.nmea.values['gps']['track'].value, offset)
            d = .01
            self.gps_heading_offset.set(resolv((1-d)*offset + d*diff))
        self.heading.set(resolv(compass_heading - self.gps_heading_offset.value, 180))
      elif self.mode.value == 'wind':
        offset = self.wind_heading_offset.value
        diff = resolv(compass_heading - self.nmea.values['wind']['direction'].value, offset)
        d = .1
        d = 1 # for now, don't even use compass (raw wind)
        self.wind_heading_offset.set(resolv((1-d)*offset + d*diff))
        self.heading.set(resolv(compass_heading - self.wind_heading_offset.value, 180))

#        self.heading.set(self.wind.direction.value)

      if self.enabled.value:
          if self.mode.value != self.lastmode:
              self.heading_command.set(self.heading.value)
          self.process_imu_data(self.boatimu)

          self.runtime.update()

      self.lastmode = self.mode.value

      t1 = time.time()
      if t1-t0 > period/2:
          print 'Autopilot routine is running too _slowly_', t1-t0, period/2

      self.servo.poll()
      t12 = time.time()
      self.servo.send_command()

      t2 = time.time()
      if t2-t1 > period/2:
          print 'servo is running too _slowly_', t2-t1, t12-t1

      self.nmea.poll()

      t3 = time.time()
      if t3 - t2 > period/2:
          print 'nmea is running too _slowly_', t3-t2
          
      t = max(period - (t3 - t0), .02)
      self.server.HandleRequests(t)

      if self.watchdog_device:
          self.watchdog_device.write('c')

if __name__ == '__main__':
  print 'You must run an actual autopilot implementation, eg: simple_autopilot.py'<|MERGE_RESOLUTION|>--- conflicted
+++ resolved
@@ -91,13 +91,7 @@
     self.server = SignalKPipeServer()
     self.boatimu = BoatIMU(self.server)
     self.servo = servo.Servo(self.server, serial_probe)
-<<<<<<< HEAD
-    self.gps = GpsPoller(self.server, serial_probe)
-    self.wind = wind.Wind(self.server, serial_probe)
-    self.nmea_bridge = NmeaBridge(self.server, self.gps, self.wind)
-=======
     self.nmea = Nmea(self.server, serial_probe)
->>>>>>> 87a15b9c
 
     self.heading_command = self.Register(HeadingProperty, 'heading_command', 0)
     self.enabled = self.Register(BooleanProperty, 'enabled', False)
