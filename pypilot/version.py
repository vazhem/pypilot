<<<<<<< HEAD
strversion = '0.20'
=======
strversion = '0.21'
>>>>>>> eca9b43c
<|MERGE_RESOLUTION|>--- conflicted
+++ resolved
@@ -1,5 +1 @@
-<<<<<<< HEAD
-strversion = '0.20'
-=======
 strversion = '0.21'
->>>>>>> eca9b43c
