--- conflicted
+++ resolved
@@ -126,10 +126,6 @@
 // and somehow at slower clock atmega328 is able to measure lower current from the shunt
 
 #define DIV_CLOCK 4  // speed board runs at  1 for 16mhz, 2 for 8mhz, 4 for 4mhz (recommended 4mhz)
-<<<<<<< HEAD
-#define DIV_BOARD 1 // actual crystal/resonator speed 1 if 16mhz, 2 if 8mhz
-=======
->>>>>>> e58badc4
 //#define BLINK  // blink status led while detached to avoid quiecent consumption of on led (3mA)
 #define QUIET  // don't use 1khz
 
