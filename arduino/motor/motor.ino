--- conflicted
+++ resolved
@@ -127,15 +127,10 @@
 
 #define DIV_CLOCK 4  // speed board runs at  1 for 16mhz, 2 for 8mhz, 4 for 4mhz (recommended 4mhz)
 #define DIV_BOARD 2 // actual crystal/resonator speed 1 if 16mhz, 2 if 8mhz
-<<<<<<< HEAD
-#define QUIET  // don't use 1khz
-
-=======
 #define BLINK  // blink status led while detached to avoid quiecent consumption of on led (3mA)
 #define QUIET  // don't use 1khz
 
 
->>>>>>> cf090946
 #if (DIV_CLOCK != 1 && DIV_CLOCK !=2 && DIV_CLOCK != 4) || (DIV_BOARD != 1 && DIV_BOARD != 2) || (DIV_CLOCK < DIV_BOARD)
 #error "invalid DIV_CLOCK and/or DIV_BOARD combination"
 #endif
