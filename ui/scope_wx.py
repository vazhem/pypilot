--- conflicted
+++ resolved
@@ -61,41 +61,12 @@
                     self.clValues.Check(i, True)
                     self.watches[name] = True
                     watches.remove(name)
-<<<<<<< HEAD
                     break
-=======
-        for arg in watches:
-            print('value not found:', arg)
-
-        self.on_con(self.client)
-
-        self.timer = wx.Timer(self, wx.ID_ANY)
-        self.Bind(wx.EVT_TIMER, self.receive_messages, id=wx.ID_ANY)
-        self.timer.Start(50)
-
-        self.sTime.SetValue(self.plot.disptime)
-        self.plot_reshape = False
-
-    def on_con(self, client):
-        self.plot.on_con(client)
-        self.plot.add_blank()
-        for i in range(self.clValues.GetCount()):
-            if self.clValues.IsChecked(i):
-                client.watch(self.clValues.GetString(i))
-                self.watches[self.clValues.GetString(i)] = True
->>>>>>> 74dd70a2
 
         if watches:
             print('values not found:', watches)
                 
     def receive_messages(self, event):
-<<<<<<< HEAD
-        if not self.clValues.Count:
-            value_list = self.client.list_values()
-            if value_list:
-                self.enumerate_values(value_list)
-                self.plot.init(value_list)
-=======
         if not self.client:
             try:
                 host, port = self.host_port
@@ -104,7 +75,6 @@
             except socket.error:
                 self.timer.Start(1000)
                 return
->>>>>>> 74dd70a2
 
         refresh = False
         self.client.poll()
